--- conflicted
+++ resolved
@@ -1,8 +1,8 @@
 model {
   name: "cycgan_model"
-  shareable_training_data_reader:false 
+  shareable_training_data_reader:false
   serialize_background_io: true
-  procs_per_model:0 
+  procs_per_model:0
   objective_function {
     l2_weight_regularization {
       scale_factor: 0.0001
@@ -40,7 +40,7 @@
       layer: "l_l2_x"
     }
   }
-  num_epochs: 4 
+  num_epochs: 4
   super_steps: 10
   metric {
     layer_metric {
@@ -870,17 +870,10 @@
   }
   #callback {
   #  ltfb {
-<<<<<<< HEAD
   #    batch_interval: 100
   #    metric: "l_l2_y_eval"
   #    low_score_wins: true
-  #    weights: "gen1fc1_linearity_weights gen1fc1_bias_weights gen1fc2_linearity_weights gen1fc2_bias_weights gen1fc3_linearity_weights gen1fc3_bias_weights gen1fc4_linearity_weights gen1fc4_bias_weights gen2fc1_linearity_weights gen2fc1_bias_weights gen2fc2_linearity_weights gen2fc2_bias_weights gen2fc3_linearity_weights gen2fc3_bias_weights gen2fc4_linearity_weights gen2fc4_bias_weights"
-=======
-  #    round_size: 100
-  #    eval_metrics: "l_l2_y_eval"
-  #    increasing_metric_mode: false
-  #    weights_tosend: "gen1fc1linearity gen1fc1bias gen1fc2linearity gen1fc2bias gen1fc3linearity gen1fc3bias gen1fc4linearity gen1fc4bias gen2fc1_linearity_weights gen2fc1_bias_weights gen2fc2_linearity_weights gen2fc2_bias_weights gen2fc3_linearity_weights gen2fc3_bias_weights gen2fc4_linearity_weights gen2fc4_bias_weights"
->>>>>>> 02db4b74
+  #    weights: "gen1fc1linearity gen1fc1bias gen1fc2linearity gen1fc2bias gen1fc3linearity gen1fc3bias gen1fc4linearity gen1fc4bias gen2fc1_linearity_weights gen2fc1_bias_weights gen2fc2_linearity_weights gen2fc2_bias_weights gen2fc3_linearity_weights gen2fc3_bias_weights gen2fc4_linearity_weights gen2fc4_bias_weights"
 
    # }
  # }
