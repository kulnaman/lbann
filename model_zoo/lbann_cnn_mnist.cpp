////////////////////////////////////////////////////////////////////////////////
// Copyright (c) 2014-2016, Lawrence Livermore National Security, LLC. 
// Produced at the Lawrence Livermore National Laboratory. 
// Written by the LBANN Research Team (B. Van Essen, et al.) listed in
// the CONTRIBUTORS file. <lbann-dev@llnl.gov>
//
// LLNL-CODE-697807.
// All rights reserved.
//
// This file is part of LBANN: Livermore Big Artificial Neural Network
// Toolkit. For details, see http://software.llnl.gov/LBANN or
// https://github.com/LLNL/LBANN. 
//
// Licensed under the Apache License, Version 2.0 (the "Licensee"); you
// may not use this file except in compliance with the License.  You may
// obtain a copy of the License at:
//
// http://www.apache.org/licenses/LICENSE-2.0
//
// Unless required by applicable law or agreed to in writing, software
// distributed under the License is distributed on an "AS IS" BASIS,
// WITHOUT WARRANTIES OR CONDITIONS OF ANY KIND, either express or
// implied. See the License for the specific language governing
// permissions and limitations under the license.
//
// lbann_dnn_mnist.cpp - DNN application for mnist
////////////////////////////////////////////////////////////////////////////////

#include "lbann/data_readers/lbann_data_reader_mnist.hpp"
#include "lbann/lbann.hpp"
#include "lbann/utils/cudnn_wrapper.hpp"

using namespace std;
using namespace lbann;
using namespace El;

// layer definition
const std::vector<int> g_LayerDim = {784, 100, 30, 10};
const uint g_NumLayers = g_LayerDim.size(); // # layers

/// Main function
int main(int argc, char* argv[])
{
    // El initialization (similar to MPI_Init)
    Initialize(argc, argv);
    init_random(42);
    init_data_seq_random(42);
    lbann_comm* comm = NULL;

    try {

        // Get data files
        const string g_MNIST_TrainLabelFile = Input("--train-label-file",
                                                    "MNIST training set label file",
                                                    std::string("train-labels-idx1-ubyte"));
        const string g_MNIST_TrainImageFile = Input("--train-image-file",
                                                    "MNIST training set image file",
                                                    std::string("train-images-idx3-ubyte"));
        const string g_MNIST_TestLabelFile = Input("--test-label-file",
                                                   "MNIST test set label file",
                                                   std::string("t10k-labels-idx1-ubyte"));
        const string g_MNIST_TestImageFile = Input("--test-image-file",
                                                   "MNIST test set image file",
                                                   std::string("t10k-images-idx3-ubyte"));

        ///////////////////////////////////////////////////////////////////
        // initalize grid, block
        ///////////////////////////////////////////////////////////////////

        // Initialize parameter defaults
        TrainingParams trainParams;
        trainParams.DatasetRootDir = "/p/lscratchf/brainusr/datasets/MNIST/";
        trainParams.EpochCount = 20;
        trainParams.MBSize = 256;
        trainParams.LearnRate = 0.01;
        trainParams.ActivationType = activation_type::RELU;
        trainParams.DropOut = 0.5;
        trainParams.SummaryDir = "./out";
        trainParams.ProcsPerModel = 0;
        trainParams.PercentageTrainingSamples = 0.90;
        trainParams.PercentageValidationSamples = 1.00;
        trainParams.PercentageTestingSamples = 1.00;
        PerformanceParams perfParams;
        perfParams.BlockSize = 256;

        // Parse command-line inputs
        trainParams.parse_params();
        perfParams.parse_params();

        bool scale = Input("--scale", "scale data to [0,1], or [-1,1]", true);
        bool subtract_mean = Input("--subtract-mean", "subtract mean, per example", false);
        bool unit_variance = Input("--unit-variance", "standardize to unit-variance", false);

        //if set to true, above three settings have no effect
        bool z_score = Input("--z-score", "standardize to unit-variance; NA if not subtracting mean", false);

        ProcessInput();
        PrintInputReport();

        // Set algorithmic blocksize
        SetBlocksize(perfParams.BlockSize);

        // Set up the communicator and get the grid.
        comm = new lbann_comm(trainParams.ProcsPerModel);
        Grid& grid = comm->get_model_grid();
        if (comm->am_world_master()) {
          cout << "Number of models: " << comm->get_num_models() << endl;
          cout << "Grid is " << grid.Height() << " x " << grid.Width() << endl;
          cout << endl;
        }

        int parallel_io = perfParams.MaxParIOSize;
        if (parallel_io == 0) {
          if (comm->am_world_master()) {
            cout << "\tMax Parallel I/O Fetch: " << comm->get_procs_per_model() <<
              " (Limited to # Processes)" << endl;
          }
          parallel_io = comm->get_procs_per_model();
        } else {
          if (comm->am_world_master()) {
            cout << "\tMax Parallel I/O Fetch: " << parallel_io << endl;
          }
        }

        ///////////////////////////////////////////////////////////////////
        // load training data (MNIST)
        ///////////////////////////////////////////////////////////////////
        DataReader_MNIST mnist_trainset(trainParams.MBSize, true);
        mnist_trainset.set_file_dir(trainParams.DatasetRootDir);
        mnist_trainset.set_data_filename(g_MNIST_TrainImageFile);
        mnist_trainset.set_label_filename(g_MNIST_TrainLabelFile);
        mnist_trainset.set_use_percent(trainParams.PercentageTrainingSamples);
        mnist_trainset.load();
        if (comm->am_world_master()) {
          cout << "Training using " << (trainParams.PercentageTrainingSamples*100) << "% of the training data set, which is " << mnist_trainset.getNumData() << " samples." << endl;
        }

        mnist_trainset.scale(scale);
        mnist_trainset.subtract_mean(subtract_mean);
        mnist_trainset.unit_variance(unit_variance);
        mnist_trainset.z_score(z_score);

        ///////////////////////////////////////////////////////////////////
        // create a validation set from the unused training data (MNIST)
        ///////////////////////////////////////////////////////////////////
        DataReader_MNIST mnist_validation_set(mnist_trainset); // Clone the training set object
        if (!mnist_validation_set.swap_used_and_unused_index_sets()) { // Swap the used and unused index sets so that it validates on the remaining data
          if (comm->am_world_master()) {
            cout << "MNIST validation data error" << endl;
          }
          return -1;
        }

        if(trainParams.PercentageValidationSamples == 1.00) {
          if (comm->am_world_master()) {
            cout << "Validating training using " << ((1.00 - trainParams.PercentageTrainingSamples)*100) << "% of the training data set, which is " << mnist_validation_set.getNumData() << " samples." << endl;
          }
        }else {
          size_t preliminary_validation_set_size = mnist_validation_set.getNumData();
          size_t final_validation_set_size = mnist_validation_set.trim_data_set(trainParams.PercentageValidationSamples);
          if (comm->am_world_master()) {
            cout << "Trim the validation data set from " << preliminary_validation_set_size << " samples to " << final_validation_set_size << " samples." << endl;
          }
        }

        ///////////////////////////////////////////////////////////////////
        // load testing data (MNIST)
        ///////////////////////////////////////////////////////////////////
        DataReader_MNIST mnist_testset(trainParams.MBSize, true);
        mnist_testset.set_file_dir(trainParams.DatasetRootDir);
        mnist_testset.set_data_filename(g_MNIST_TestImageFile);
        mnist_testset.set_label_filename(g_MNIST_TestLabelFile);
        mnist_testset.set_use_percent(trainParams.PercentageTestingSamples);
        mnist_testset.load();
        if (comm->am_world_master()) {
          cout << "Testing using " << (trainParams.PercentageTestingSamples*100) << "% of the testing data set, which is " << mnist_testset.getNumData() << " samples." << endl;
        }

        mnist_testset.scale(scale);
        mnist_testset.subtract_mean(subtract_mean);
        mnist_testset.unit_variance(unit_variance);
        mnist_trainset.z_score(z_score);

        ///////////////////////////////////////////////////////////////////
        // initalize neural network (layers)
        ///////////////////////////////////////////////////////////////////

        // Initialize optimizer
        Optimizer_factory *optimizer;
        if (trainParams.LearnRateMethod == 1) { // Adagrad
          optimizer = new Adagrad_factory(comm, trainParams.LearnRate);
        }else if (trainParams.LearnRateMethod == 2) { // RMSprop
          optimizer = new RMSprop_factory(comm, trainParams.LearnRate);
        }else {
          optimizer = new SGD_factory(comm, trainParams.LearnRate, 0.9, trainParams.LrDecayRate, true);
        }

        // Initialize network
        layer_factory* lfac = new layer_factory();
#if __LIB_CUDNN
        cudnn::cudnn_manager* cudnn = new cudnn::cudnn_manager(comm);
#else // __LIB_CUDNN
        cudnn::cudnn_manager* cudnn = NULL;
#endif // __LIB_CUDNN
        deep_neural_network dnn(trainParams.MBSize, comm, new objective_functions::categorical_cross_entropy(comm), lfac, optimizer);
        std::map<execution_mode, DataReader*> data_readers = {std::make_pair(execution_mode::training,&mnist_trainset), 
                                                               std::make_pair(execution_mode::validation, &mnist_validation_set), 
                                                               std::make_pair(execution_mode::testing, &mnist_testset)};
        dnn.add_metric(new metrics::categorical_accuracy(comm));
        //input_layer *input_layer = new input_layer_distributed_minibatch(comm,  (int) trainParams.MBSize, data_readers);
        input_layer *input_layer = new input_layer_distributed_minibatch_parallel_io(data_layout::DATA_PARALLEL, comm, parallel_io, (int) trainParams.MBSize, data_readers);
        dnn.add(input_layer);

        // First convolution layer
        {
          Optimizer* convolution_layer_optimizer = optimizer->create_optimizer(matrix_format::STAR_STAR);
          Int numDims = 2;
          Int inputChannels = 1;
          Int inputDims[] = {28, 28};
          Int outputChannels = 32;
          Int filterDims[] = {3, 3};
          Int convPads[] = {0, 0};
          Int convStrides[] = {1, 1};

          convolutional_layer* layer
            = new convolutional_layer(1, numDims, inputChannels, inputDims,
                                      outputChannels, filterDims,
                                      convPads, convStrides,
                                      trainParams.MBSize,
                                      activation_type::RELU,
                                      weight_initialization::glorot_uniform,
                                      comm, convolution_layer_optimizer, 
                                      cudnn);
          dnn.add(layer);
        }

        // Second convolution layer
        {
          Optimizer* convolution_layer_optimizer = optimizer->create_optimizer(matrix_format::STAR_STAR);
          Int numDims = 2;
          Int inputChannels = 32;
          Int inputDims[] = {26, 26};
          Int outputChannels = 32;
          Int filterDims[] = {3, 3};
          Int convPads[] = {0, 0};
          Int convStrides[] = {1, 1};
          convolutional_layer* layer
            = new convolutional_layer(2, numDims, inputChannels, inputDims,
                                      outputChannels, filterDims,
                                      convPads, convStrides,
                                      trainParams.MBSize,
                                      activation_type::RELU,
                                      weight_initialization::glorot_uniform,
                                      comm, convolution_layer_optimizer,
                                      cudnn);
          dnn.add(layer);
        }

        // Pooling layer
        {
          int numDims = 2;
          int channels = 32;
          int inputDim[] = {24, 24};
          int poolWindowDims[] = {2, 2};
          int poolPads[] = {0, 0};
          int poolStrides[] = {2, 2};
          pool_mode poolMode = pool_mode::max;
          pooling_layer* layer
            = new pooling_layer(3, numDims, channels, inputDim,
                                poolWindowDims, poolPads, poolStrides, poolMode,
                                trainParams.MBSize,
                                comm,
                                cudnn);
          dnn.add(layer);
        }

        // Fully connected and output layers
<<<<<<< HEAD
        dnn.add("FullyConnected", data_layout::DATA_PARALLEL, 128, trainParams.ActivationType,
                weight_initialization::glorot_uniform, {new dropout(data_layout::DATA_PARALLEL, comm, 0.5)});
        dnn.add("Softmax", data_layout::DATA_PARALLEL, 10, activation_type::ID,
=======
        dnn.add("FullyConnected", data_layout::MODEL_PARALLEL, 128, activation_type::RELU,
                weight_initialization::glorot_uniform, {new dropout(comm, 0.5)});
        dnn.add("Softmax", data_layout::MODEL_PARALLEL, 10, activation_type::ID,
>>>>>>> 48f27376
                weight_initialization::glorot_uniform, {});

        //target_layer *target_layer = new target_layer_distributed_minibatch(comm, (int) trainParams.MBSize, data_readers, true);
        target_layer *target_layer = new target_layer_distributed_minibatch_parallel_io(data_layout::DATA_PARALLEL, comm, parallel_io, (int) trainParams.MBSize, data_readers, true);
        dnn.add(target_layer);

        lbann_summary summarizer(trainParams.SummaryDir, comm);
        lbann_callback_print print_cb;
        dnn.add_callback(&print_cb);
        // lbann_callback_io io_cb({0,3});
        // dnn.add_callback(&io_cb);
        lbann_callback_timer timer_cb(&summarizer);
        dnn.add_callback(&timer_cb);

        // Summarize information to Tensorboard
        lbann_callback_summary summary_cb(&summarizer, 25);
        dnn.add_callback(&summary_cb);

        // Initialize the model's data structures
        dnn.setup();
        if (comm->am_world_master()) {
          cout << "Layer initialized:" << endl;
          for (uint n = 0; n < g_NumLayers; n++) {
            cout << "\tLayer[" << n << "]: " << g_LayerDim[n] << endl;
          }
          cout << endl;
        }

        if (comm->am_world_master()) {
          cout << "Parameter settings:" << endl;
          cout << "\tMini-batch size: " << trainParams.MBSize << endl;
          cout << "\tLearning rate: " << trainParams.LearnRate << endl << endl;
          cout << "\tEpoch count: " << trainParams.EpochCount << endl;
        }

        ///////////////////////////////////////////////////////////////////
        // main loop for training/testing
        ///////////////////////////////////////////////////////////////////

        // train/test
        for (int t = 0; t < trainParams.EpochCount; t++) {
            dnn.train(1, true);
            dnn.evaluate(execution_mode::testing);
        }

        // Free dynamically allocated memory
        // delete lfac;  // Causes segfault
        delete optimizer;
        // delete comm;  // Causes error

    }
    catch (lbann_exception& e) { lbann_report_exception(e, comm); }
    catch (exception& e) { ReportException(e); } /// Elemental exceptions

    // free all resources by El and MPI
    Finalize();

    return 0;
}<|MERGE_RESOLUTION|>--- conflicted
+++ resolved
@@ -275,15 +275,9 @@
         }
 
         // Fully connected and output layers
-<<<<<<< HEAD
-        dnn.add("FullyConnected", data_layout::DATA_PARALLEL, 128, trainParams.ActivationType,
+        dnn.add("FullyConnected", data_layout::DATA_PARALLEL, 128, activation_type::RELU,
                 weight_initialization::glorot_uniform, {new dropout(data_layout::DATA_PARALLEL, comm, 0.5)});
         dnn.add("Softmax", data_layout::DATA_PARALLEL, 10, activation_type::ID,
-=======
-        dnn.add("FullyConnected", data_layout::MODEL_PARALLEL, 128, activation_type::RELU,
-                weight_initialization::glorot_uniform, {new dropout(comm, 0.5)});
-        dnn.add("Softmax", data_layout::MODEL_PARALLEL, 10, activation_type::ID,
->>>>>>> 48f27376
                 weight_initialization::glorot_uniform, {});
 
         //target_layer *target_layer = new target_layer_distributed_minibatch(comm, (int) trainParams.MBSize, data_readers, true);
