--- conflicted
+++ resolved
@@ -117,9 +117,4 @@
 }
 
 } // end of namespace lbann
-<<<<<<< HEAD
-#endif // LBANN_HAS_OPENCV
-=======
-
-#endif // __LIB_OPENCV
->>>>>>> 1e0932de
+#endif // LBANN_HAS_OPENCV