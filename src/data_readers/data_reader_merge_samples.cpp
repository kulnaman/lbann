--- conflicted
+++ resolved
@@ -61,7 +61,7 @@
     m_data_readers[j]->set_compound_rank(owner);
     m_data_readers[j]->set_comm(m_comm);
     //only the processor whose rank == owner loads the NpyArray
-    m_data_readers[j]->load(); 
+    m_data_readers[j]->load();
   }
 
   // do some sanity checks.
@@ -128,9 +128,6 @@
   select_subset_of_data();
 }
 
-<<<<<<< HEAD
-bool data_reader_merge_samples::fetch_datum(CPUMat& X, int data_id, int mb_idx,
-=======
 void data_reader_merge_samples::load() {
   if (options::get()->has_bool("use_data_store") && options::get()->get_bool("use_data_store")) {
     data_reader_merge_samples::load_using_data_store();
@@ -153,8 +150,7 @@
   setup_indices(global_num_samples);
 }
 
-bool data_reader_merge_samples::fetch_datum(Mat& X, int data_id, int mb_idx,
->>>>>>> a94b5933
+bool data_reader_merge_samples::fetch_datum(CPUMat& X, int data_id, int mb_idx,
                                             int tid) {
   // Find the right data reader to delegate to.
   for (size_t i = 0; i < m_data_readers.size(); ++i) {
