--- conflicted
+++ resolved
@@ -220,13 +220,10 @@
     m_emi_selectors.insert("(90.0, 0.0)");
     m_emi_selectors.insert("(90.0, 78.0)");
 
-<<<<<<< HEAD
-=======
     if (get_file_dir() != "" && get_data_filename() != "") {
       _THROW_LBANN_EXCEPTION_(_CN_, "either get_file_dir() == \"\" or get_data_filename() == \"\"; i.e, at least one must be empty");
     }
-  
->>>>>>> 04c37e04
+
     //const std::string data_dir = add_delimiter(get_file_dir());
     //const std::string conduit_file_name = get_data_filename();
     std::vector<std::string> names;
