--- conflicted
+++ resolved
@@ -74,26 +74,15 @@
   std::string dirname = std::string(p.m_checkpoint_dir) + "/rng_state";
   makedir(dirname.c_str());
   std::string rng_name;
-  
+
   rng_name = dirname + "/rng_seq_generator";
   std::ofstream rng_seq(rng_name);
   rng_seq << ::data_seq_generator;
-<<<<<<< HEAD
-
-  rng_name = std::string(p.m_checkpoint_dir) + "/rng_generator";
-  std::ofstream rng(rng_name);
-  rng << ::generator;
-
-  rng_name = std::string(p.m_checkpoint_dir) + "/rng_fast_generator";
-  std::ofstream rng_fast(rng_name);
-  rng_fast << ::fast_generator;
-=======
 #ifdef LBANN_SET_EL_RNG
   rng_name = dirname + "/EL_generator";
   std::ofstream rng_EL(rng_name);
   rng_EL << El::Generator();
 #endif
->>>>>>> 60746a00
 
   std::string rank_in_world;
   if (comm == nullptr) {
@@ -102,8 +91,8 @@
     rank_in_world = std::to_string(comm->get_rank_in_world());
 
   }
-#ifdef _OPENMP 
-  #pragma omp parallel private(rng_name) 
+#ifdef _OPENMP
+  #pragma omp parallel private(rng_name)
   {
     rng_name = dirname + "/rng_generator_" + rank_in_world + "_" + std::to_string(omp_get_thread_num());
     std::ofstream rng(rng_name);
@@ -122,12 +111,12 @@
     std::ofstream rng_fast(rng_name);
     rng_fast << ::fast_generator;
 #endif
-  
+
    return true;
 }
 
 bool load_rng_from_checkpoint_shared(persist& p, const lbann_comm* comm) {
-  
+
   std::string dirname = std::string(p.m_checkpoint_dir) + "/rng_state";
   std::string rng_name;
 
@@ -140,15 +129,6 @@
   rng_EL >> El::Generator();
 #endif
 
-<<<<<<< HEAD
-  rng_name = std::string(p.m_checkpoint_dir) + "/rng_generator";
-  std::ifstream rng(rng_name);
-  rng >> ::generator;
-
-  rng_name = std::string(p.m_checkpoint_dir) + "/rng_fast_generator";
-  std::ifstream rng_fast(rng_name);
-  rng_fast >> ::fast_generator;
-=======
   std::string rank_in_world;
   if (comm == nullptr) {
     rank_in_world = std::to_string(El::mpi::Rank(El::mpi::COMM_WORLD));
@@ -156,13 +136,12 @@
     rank_in_world = std::to_string(comm->get_rank_in_world());
   }
 
- #ifdef _OPENMP 
+ #ifdef _OPENMP
   #pragma omp parallel private(rng_name)
   {
     rng_name = dirname + "/rng_generator_" + rank_in_world + "_" + std::to_string(omp_get_thread_num());
     std::ifstream rng(rng_name);
     rng >> ::generator;
->>>>>>> 60746a00
 
     rng_name = dirname + "/rng_fast_generator_" + rank_in_world + "_" + std::to_string(omp_get_thread_num());
     std::ifstream rng_fast(rng_name);
