////////////////////////////////////////////////////////////////////////////////
// Copyright (c) 2014-2016, Lawrence Livermore National Security, LLC.
// Produced at the Lawrence Livermore National Laboratory.
// Written by the LBANN Research Team (B. Van Essen, et al.) listed in
// the CONTRIBUTORS file. <lbann-dev@llnl.gov>
//
// LLNL-CODE-697807.
// All rights reserved.
//
// This file is part of LBANN: Livermore Big Artificial Neural Network
// Toolkit. For details, see http://software.llnl.gov/LBANN or
// https://github.com/LLNL/LBANN.
//
// Licensed under the Apache License, Version 2.0 (the "Licensee"); you
// may not use this file except in compliance with the License.  You may
// obtain a copy of the License at:
//
// http://www.apache.org/licenses/LICENSE-2.0
//
// Unless required by applicable law or agreed to in writing, software
// distributed under the License is distributed on an "AS IS" BASIS,
// WITHOUT WARRANTIES OR CONDITIONS OF ANY KIND, either express or
// implied. See the License for the specific language governing
// permissions and limitations under the license.
////////////////////////////////////////////////////////////////////////////////

#include "lbann/layers/activations/softmax.hpp"
#ifdef LBANN_HAS_CUDNN
#include "lbann/utils/cublas_wrapper.hpp"
#endif  // LBANN_HAS_CUDNN

namespace lbann {

template <>
void softmax_layer<data_layout::MODEL_PARALLEL, El::Device::CPU>
  ::setup_matrices(const El::Grid& grid) {
  activation_layer::setup_matrices(grid);
  if (m_workspace != nullptr) { delete m_workspace; }
  m_workspace = new StarMRMat<El::Device::CPU>(grid);
}

template <>
void softmax_layer<data_layout::DATA_PARALLEL, El::Device::CPU>
  ::setup_matrices(const El::Grid& grid) {
  activation_layer::setup_matrices(grid);
  if (m_workspace != nullptr) { delete m_workspace; }
  m_workspace = new StarVCMat<El::Device::CPU>(grid);
}

#ifdef LBANN_HAS_GPU
template <>
void softmax_layer<data_layout::MODEL_PARALLEL, El::Device::GPU>
  ::setup_matrices(const El::Grid& grid) {
  activation_layer::setup_matrices(grid);
  if (m_workspace != nullptr) { delete m_workspace; }
  m_workspace = new StarMRMat<El::Device::GPU>(grid);
}

template <>
void softmax_layer<data_layout::DATA_PARALLEL, El::Device::GPU>
  ::setup_matrices(const El::Grid& grid) {
  activation_layer::setup_matrices(grid);
  if (m_workspace != nullptr) { delete m_workspace; }
  m_workspace = new StarVCMat<El::Device::GPU>(grid);
}
#endif // LBANN_HAS_GPU

template <>
void softmax_layer<data_layout::MODEL_PARALLEL, El::Device::CPU>::fp_compute() {
  fp_compute_cpu();
}

template <>
void softmax_layer<data_layout::MODEL_PARALLEL, El::Device::CPU>::bp_compute() {
  bp_compute_cpu();
}

#ifdef LBANN_HAS_GPU
template <>
void softmax_layer<data_layout::MODEL_PARALLEL, El::Device::GPU>::fp_compute() {
<<<<<<< HEAD
  LBANN_ERROR("not implemented");
=======
#ifndef LBANN_HAS_CUDNN
  LBANN_ERROR("cuDNN not detected");
#else
  // Local matrices.
  const auto& local_input = get_local_prev_activations();
  auto& local_output = get_local_activations();
  auto& local_workspace = m_workspace->Matrix();

  const El::Int local_height = local_input.Height();
  const El::Int local_width = local_input.Width();

  // Find the maximum entry in each local column.
  if (local_height == 0) {
    // When there's no local data, fill the workspace with a small value so the
    // maximum across processors is still computed correctly.
    El::Fill(local_workspace, std::numeric_limits<DataType>::lowest());
  } else {
    softmax_cuda::max_local_col_entry(
      local_height, local_width, local_input.LockedBuffer(),
      local_input.LDim(), local_workspace.Buffer(), El::GPUManager::Stream());
  }
  // Find the global max entry in each column.
  m_comm->allreduce(*m_workspace, m_workspace->RedundantComm(), El::mpi::MAX,
                    std::type_index(typeid(Al::nccl_backend)));

  // Exponentiate activations and compute column sums.
  // This subtracts by the column max for stability.
  if (local_height == 0) {
    // Zero out so that we contribute nothing to the sum.
    El::Zero(local_workspace);
  } else {
    softmax_cuda::exp_and_col_sum(
      local_height, local_width, local_input.LockedBuffer(),
      local_input.LDim(), local_output.Buffer(), local_output.LDim(),
      local_workspace.Buffer(), El::GPUManager::Stream());
  }
  // Compute the global sums for each column.
  m_comm->allreduce(*m_workspace, m_workspace->RedundantComm(), El::mpi::SUM,
                    std::type_index(typeid(Al::nccl_backend)));

  // Divide activations by the column sums.
  // This rounds small values to avoid denormalization.
  softmax_cuda::div_by_col_sums_and_cutoff(
    local_height, local_width, local_output.Buffer(),
    local_output.LDim(), local_workspace.LockedBuffer(), m_min_output,
    El::GPUManager::Stream());
#endif  // LBANN_HAS_CUDNN
>>>>>>> 5cee7018
}

template <>
void softmax_layer<data_layout::MODEL_PARALLEL, El::Device::GPU>::bp_compute() {
<<<<<<< HEAD
  LBANN_ERROR("not implemented");
=======
#ifndef LBANN_HAS_CUDNN
  LBANN_ERROR("cuDNN not detected");
#else
  // Local matrices.
  const auto& local_output = get_local_activations();
  const auto& local_grad_wrt_output = get_local_prev_error_signals();
  auto& local_grad_wrt_input = get_local_error_signals();
  auto& local_workspace = m_workspace->Matrix();

  const El::Int local_height = local_output.Height();
  const El::Int local_width = local_output.Width();

  // Compute dot products between output and gradient w.r.t. output.
  auto&& handle = El::GPUManager::cuBLASHandle();
  CHECK_CUBLAS(cublasSetPointerMode(handle, CUBLAS_POINTER_MODE_DEVICE));
  for (El::Int col = 0; col < local_width; ++col) {
    cublas::dot(handle, local_height,
                local_output.LockedBuffer(0, col), 1,
                local_grad_wrt_output.LockedBuffer(0, col), 1,
                local_workspace.Buffer(0, col));
  }
  CHECK_CUBLAS(cublasSetPointerMode(handle, CUBLAS_POINTER_MODE_HOST));
  m_comm->allreduce(*m_workspace, m_workspace->RedundantComm(), El::mpi::SUM,
                    std::type_index(typeid(Al::nccl_backend)));

  // Compute gradient w.r.t. input.
  // Applies a cutoff if needed to avoid denormalized floats.
  softmax_cuda::grad_wrt_input_and_cutoff(
    local_height, local_width, local_output.LockedBuffer(),
    local_output.LDim(), local_workspace.LockedBuffer(),
    local_grad_wrt_output.LockedBuffer(), local_grad_wrt_output.LDim(),
    local_grad_wrt_input.Buffer(), local_grad_wrt_input.LDim(),
    m_min_output, El::GPUManager::Stream());
#endif  // LBANN_HAS_CUDNN
>>>>>>> 5cee7018
}
#endif // LBANN_HAS_GPU

template <>
void softmax_layer<data_layout::DATA_PARALLEL, El::Device::CPU>::fp_compute() {
  fp_compute_cpu();
}

template <>
void softmax_layer<data_layout::DATA_PARALLEL, El::Device::CPU>::bp_compute() {
  bp_compute_cpu();
}

#ifdef LBANN_HAS_GPU
template <>
void softmax_layer<data_layout::DATA_PARALLEL, El::Device::GPU>::fp_compute() {
#ifndef LBANN_HAS_CUDNN
  LBANN_ERROR("cuDNN not detected");
#else
  const auto& local_input = get_local_prev_activations();
  auto& local_output = get_local_activations();
  if (local_input.Height() > 0 && local_input.Width() > 0) {

    // Useful constants
    const DataType zero = DataType(0);
    const DataType one = DataType(1);

    // Apply softmax
    CHECK_CUDNN(cudnnSoftmaxForward(this->m_cudnn->get_handle(),
                                    CUDNN_SOFTMAX_ACCURATE,
                                    CUDNN_SOFTMAX_MODE_INSTANCE,
                                    &one,
                                    m_tensors_cudnn_desc.get_prev_activations(),
                                    local_input.LockedBuffer(),
                                    &zero,
                                    m_tensors_cudnn_desc.get_activations(),
                                    local_output.Buffer()));

#ifdef LBANN_ENABLE_SOFTMAX_CUTOFF
    // Round to minimum value to avoid denormalized floats
    softmax_cuda::fp_cutoff(local_output.Height(),
                            local_output.Width(),
                            local_output.Buffer(),
                            local_output.LDim(),
                            m_min_output,
                            El::GPUManager::Stream());
#endif // LBANN_ENABLE_SOFTMAX_CUTOFF

  }
#endif // LBANN_HAS_CUDNN
}

template <>
void softmax_layer<data_layout::DATA_PARALLEL, El::Device::GPU>::bp_compute() {
#ifndef LBANN_HAS_CUDNN
  LBANN_ERROR("cuDNN not detected");
#else
  const auto& local_output = get_local_activations();
  const auto& local_gradient_wrt_output = get_local_prev_error_signals();
  auto& local_gradient_wrt_input = get_local_error_signals();
  if (local_output.Height() > 0 && local_output.Width() > 0) {

      // Useful constants
      const DataType one = 1;
    
      // Perform backprop
      CHECK_CUDNN(cudnnSoftmaxBackward(this->m_cudnn->get_handle(),
                                       CUDNN_SOFTMAX_ACCURATE,
                                       CUDNN_SOFTMAX_MODE_INSTANCE,
                                       &one,
                                       m_tensors_cudnn_desc.get_activations(),
                                       local_output.LockedBuffer(),
                                       m_tensors_cudnn_desc.get_prev_error_signals(),
                                       local_gradient_wrt_output.LockedBuffer(),
                                       &one,
                                       m_tensors_cudnn_desc.get_error_signals(),
                                       local_gradient_wrt_input.Buffer()));

#ifdef LBANN_ENABLE_SOFTMAX_CUTOFF
      // Round to minimum value to avoid denormalized floats
      softmax_cuda::bp_cutoff(local_output.Height(),
                              local_output.Width(),
                              local_output.LockedBuffer(),
                              local_output.LDim(),
                              local_gradient_wrt_input.Buffer(),
                              local_gradient_wrt_input.LDim(),
                              m_min_output,
                              El::GPUManager::Stream());
#endif // LBANN_ENABLE_SOFTMAX_CUTOFF

  }
#endif // LBANN_HAS_CUDNN
}
#endif // LBANN_HAS_GPU

} // namespace lbann<|MERGE_RESOLUTION|>--- conflicted
+++ resolved
@@ -78,9 +78,6 @@
 #ifdef LBANN_HAS_GPU
 template <>
 void softmax_layer<data_layout::MODEL_PARALLEL, El::Device::GPU>::fp_compute() {
-<<<<<<< HEAD
-  LBANN_ERROR("not implemented");
-=======
 #ifndef LBANN_HAS_CUDNN
   LBANN_ERROR("cuDNN not detected");
 #else
@@ -103,8 +100,7 @@
       local_input.LDim(), local_workspace.Buffer(), El::GPUManager::Stream());
   }
   // Find the global max entry in each column.
-  m_comm->allreduce(*m_workspace, m_workspace->RedundantComm(), El::mpi::MAX,
-                    std::type_index(typeid(Al::nccl_backend)));
+  m_comm->allreduce(*m_workspace, m_workspace->RedundantComm(), El::mpi::MAX);
 
   // Exponentiate activations and compute column sums.
   // This subtracts by the column max for stability.
@@ -118,8 +114,7 @@
       local_workspace.Buffer(), El::GPUManager::Stream());
   }
   // Compute the global sums for each column.
-  m_comm->allreduce(*m_workspace, m_workspace->RedundantComm(), El::mpi::SUM,
-                    std::type_index(typeid(Al::nccl_backend)));
+  m_comm->allreduce(*m_workspace, m_workspace->RedundantComm(), El::mpi::SUM);
 
   // Divide activations by the column sums.
   // This rounds small values to avoid denormalization.
@@ -128,14 +123,10 @@
     local_output.LDim(), local_workspace.LockedBuffer(), m_min_output,
     El::GPUManager::Stream());
 #endif  // LBANN_HAS_CUDNN
->>>>>>> 5cee7018
 }
 
 template <>
 void softmax_layer<data_layout::MODEL_PARALLEL, El::Device::GPU>::bp_compute() {
-<<<<<<< HEAD
-  LBANN_ERROR("not implemented");
-=======
 #ifndef LBANN_HAS_CUDNN
   LBANN_ERROR("cuDNN not detected");
 #else
@@ -158,8 +149,7 @@
                 local_workspace.Buffer(0, col));
   }
   CHECK_CUBLAS(cublasSetPointerMode(handle, CUBLAS_POINTER_MODE_HOST));
-  m_comm->allreduce(*m_workspace, m_workspace->RedundantComm(), El::mpi::SUM,
-                    std::type_index(typeid(Al::nccl_backend)));
+  m_comm->allreduce(*m_workspace, m_workspace->RedundantComm(), El::mpi::SUM);
 
   // Compute gradient w.r.t. input.
   // Applies a cutoff if needed to avoid denormalized floats.
@@ -170,7 +160,6 @@
     local_grad_wrt_input.Buffer(), local_grad_wrt_input.LDim(),
     m_min_output, El::GPUManager::Stream());
 #endif  // LBANN_HAS_CUDNN
->>>>>>> 5cee7018
 }
 #endif // LBANN_HAS_GPU
 
