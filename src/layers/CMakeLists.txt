--- conflicted
+++ resolved
@@ -1,14 +1,10 @@
-<<<<<<< HEAD
-=======
 # Add the source files for this directory
 set_full_path(THIS_DIR_SOURCES
   layer.cpp
   )
 
 # Add the subdirectories
->>>>>>> 5869cf6e
 add_subdirectory(activations)
-add_subdirectory(learning)
 add_subdirectory(regularizers)
 
 # Propagate the files up the tree
