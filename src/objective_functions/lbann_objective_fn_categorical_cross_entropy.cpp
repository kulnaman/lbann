////////////////////////////////////////////////////////////////////////////////
// Copyright (c) 2014-2016, Lawrence Livermore National Security, LLC.
// Produced at the Lawrence Livermore National Laboratory.
// Written by the LBANN Research Team (B. Van Essen, et al.) listed in
// the CONTRIBUTORS file. <lbann-dev@llnl.gov>
//
// LLNL-CODE-697807.
// All rights reserved.
//
// This file is part of LBANN: Livermore Big Artificial Neural Network
// Toolkit. For details, see http://software.llnl.gov/LBANN or
// https://github.com/LLNL/LBANN.
//
// Licensed under the Apache License, Version 2.0 (the "Licensee"); you
// may not use this file except in compliance with the License.  You may
// obtain a copy of the License at:
//
// http://www.apache.org/licenses/LICENSE-2.0
//
// Unless required by applicable law or agreed to in writing, software
// distributed under the License is distributed on an "AS IS" BASIS,
// WITHOUT WARRANTIES OR CONDITIONS OF ANY KIND, either express or
// implied. See the License for the specific language governing
// permissions and limitations under the license.
////////////////////////////////////////////////////////////////////////////////

#include "lbann/objective_functions/lbann_objective_fn_categorical_cross_entropy.hpp"
#include <sys/types.h>
#include <unistd.h>
#include <typeinfo>
#include <typeindex>

namespace lbann {

namespace objective_functions {

categorical_cross_entropy::categorical_cross_entropy(lbann_comm *comm) {}

categorical_cross_entropy::~categorical_cross_entropy() {}

void categorical_cross_entropy::setup(int num_neurons, int mini_batch_size) {}

void categorical_cross_entropy::fp_set_std_matrix_view(int cur_mini_batch_size) {}

/// Compute the cross-entropy cost function - comparing the activations from the previous layer and the ground truth (activations of this layer)
/// cost=-1/m*(sum(sum(groundTruth.*log(a))))
/// predictions_v - a.k.a. coding_dist - coding distribution (e.g. prev_activations)
/// groundtruth_v - a.k.a. true_dist - true distribution (e.g. activations)
double categorical_cross_entropy::compute_categorical_cross_entropy(ElMat& predictions_v,
                                                                    ElMat& groundtruth_v) {

  // Compute categorical cross entropy on current process
  double total_error = 0;
  for(int c = 0; c < groundtruth_v.LocalWidth(); c++) {
    for(int r = 0; r < groundtruth_v.LocalHeight(); r++) {
      const DataType true_val = groundtruth_v.GetLocal(r,c);
      if(true_val != DataType(0)) {
        double pred_val = predictions_v.GetLocal(r,c);
        if(pred_val > DataType(0)) {
          total_error += - true_val * Log(pred_val);
        } else {
          total_error = INFINITY;
        }
      }
    }
  }

  // Get categorical cross entropy by summing results from all processes
  total_error = mpi::AllReduce(total_error, groundtruth_v.DistComm());
  return total_error;

}

/// Compute the average categorical cross entropy over the mini-batch
double categorical_cross_entropy::compute_obj_fn(ElMat& predictions_v, ElMat& groundtruth_v) {
  int cur_mini_batch_size = groundtruth_v.Width();

  double total_error = compute_categorical_cross_entropy(predictions_v, groundtruth_v);

  double avg_error = total_error / cur_mini_batch_size;

  return avg_error;
}

<<<<<<< HEAD
void categorical_cross_entropy::compute_obj_fn_derivative(
  Layer* prev_layer, ElMat& predictions_v, ElMat& groundtruth_v,
  ElMat& error_signal_v) {
=======
void categorical_cross_entropy::compute_obj_fn_derivative(layer_type prev_layer_type,
                                                          ElMat& predictions_v,
                                                          ElMat& groundtruth_v,
                                                          ElMat& error_signal_v) {

>>>>>>> 4697c7f8
  // Compute error signal (softmax output layer case)
  // Note: error_signal = predictions - groundtruth
  /*if (std::type_index(typeid(*prev_layer)) ==
      std::type_index(typeid(softmax_layer<data_layout::MODEL_PARALLEL>)) ||
      std::type_index(typeid(*prev_layer)) ==
      std::type_index(typeid(softmax_layer<data_layout::DATA_PARALLEL>))) {
    Copy(predictions_v, error_signal_v);
    Axpy(DataType(-1), groundtruth_v, error_signal_v);
    }

  // Compute error signal (default case)
  // Note: error_signal = - groundtruth ./ predictions
  else*/ {
    IndexDependentFill(error_signal_v.Matrix(),
                       (std::function<DataType(El::Int,El::Int)>)
    ([&predictions_v, &groundtruth_v](Int r, Int c)->DataType {
      const DataType true_val = groundtruth_v.GetLocal(r,c);
      if(true_val != DataType(0))
        return - true_val / predictions_v.GetLocal(r,c);
      else {
        return DataType(0);
      }
    }));
  }
}

}  // namespace objective_functions

}  // namespace lbann<|MERGE_RESOLUTION|>--- conflicted
+++ resolved
@@ -82,17 +82,9 @@
   return avg_error;
 }
 
-<<<<<<< HEAD
 void categorical_cross_entropy::compute_obj_fn_derivative(
   Layer* prev_layer, ElMat& predictions_v, ElMat& groundtruth_v,
   ElMat& error_signal_v) {
-=======
-void categorical_cross_entropy::compute_obj_fn_derivative(layer_type prev_layer_type,
-                                                          ElMat& predictions_v,
-                                                          ElMat& groundtruth_v,
-                                                          ElMat& error_signal_v) {
-
->>>>>>> 4697c7f8
   // Compute error signal (softmax output layer case)
   // Note: error_signal = predictions - groundtruth
   /*if (std::type_index(typeid(*prev_layer)) ==
