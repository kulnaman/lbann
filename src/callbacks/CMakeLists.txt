--- conflicted
+++ resolved
@@ -20,9 +20,9 @@
   callback_ltfb.cpp
   callback_print.cpp
   callback_save_images.cpp
+  callback_save_model.cpp
   callback_summary.cpp
   callback_timeline.cpp
-<<<<<<< HEAD
   callback_timer.cpp
   callback_variable_minibatch.cpp
   profiler.cpp
@@ -30,8 +30,4 @@
 
 # Propagate the files up the tree
 set(SOURCES "${SOURCES}" "${THIS_DIR_SOURCES}" PARENT_SCOPE)
-=======
-  callback_checkpoint.cpp
-  callback_save_model.cpp
-)
->>>>>>> ddbc6d9b
+)