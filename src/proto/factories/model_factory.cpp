--- conflicted
+++ resolved
@@ -51,19 +51,6 @@
   if (type == "directed_acyclic_graph_model") {
     return new directed_acyclic_graph_model(comm, mini_batch_size, obj, opt);
   }
-<<<<<<< HEAD
-#if 0
-  if (type == "recurrent_model") {
-    const auto& params = proto_model.recurrent();
-    return new recurrent_model(comm,
-                               mini_batch_size,
-                               obj,
-                               opt,
-                               params.unroll_depth());
-  }
-#endif
-=======
->>>>>>> fd85160c
   if (type == "siamese_model") {
     const auto& params = proto_model.siamese();
     return new siamese_model(comm,
