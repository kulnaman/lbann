#include "lbann/proto/proto_common.hpp"

#include "lbann/lbann.hpp"
#include "lbann/base.hpp"
#include "lbann/comm.hpp"

#include <google/protobuf/io/coded_stream.h>
#include <google/protobuf/io/zero_copy_stream_impl.h>
#include <google/protobuf/text_format.h>

#include <unordered_map>

using namespace lbann;

lbann_callback_imcomm::comm_type get_comm_type(const string &s)
{
  if (s == "none") {
    return lbann_callback_imcomm::comm_type::NONE;
  } else if (s == "normal") {
    return lbann_callback_imcomm::comm_type::NORMAL;
  } else if (s == "onebit_quantization") {
    return lbann_callback_imcomm::comm_type::ONEBIT_QUANTIZATION;
  } else if (s == "thresh_quantization") {
    return lbann_callback_imcomm::comm_type::THRESH_QUANTIZATION;
  } else if (s == "adaptive_quantization") {
    return lbann_callback_imcomm::comm_type::ADAPTIVE_QUANTIZATION;
  } else {
    std::stringstream err;
    err << __FILE__ << " " <<__LINE__
        << " :: unkown comm_type: " << s
        << " should be one of: none, normal, onebit_quantization, thresh_quantization, adaptive_quantization";
    throw lbann_exception(err.str());
  }
}

pool_mode get_pool_mode(const string& s)
{
  if (s == "max") {
    return pool_mode::max;
  } else if (s == "average") {
    return pool_mode::average;
  } else if (s == "average_no_pad") {
    return pool_mode::average_no_pad;
  } else {
    std::stringstream err;
    err << __FILE__ << " " <<__LINE__
        << " :: unkown pool_mode: " << s
        << " should be one of: max, average, average_no_pad";
    throw lbann_exception(err.str());
  }
}

void get_prev_neurons_and_index( lbann::sequential_model *model, int& prev_num_neurons, int& cur_index)
{
  std::vector<Layer *>& layers = model->get_layers();
  prev_num_neurons = -1;
  if(layers.size() != 0) {
    Layer *prev_layer = layers.back();
    prev_num_neurons = prev_layer->get_num_neurons();
  }
  cur_index = layers.size();
}

weight_initialization get_weight_initialization(const string& s)
{
  if (s == "zero") {
    return weight_initialization::zero;
  } else if (s == "uniform") {
    return weight_initialization::uniform;
  } else if (s == "normal") {
    return weight_initialization::normal;
  } else if (s == "glorot_normal") {
    return weight_initialization::glorot_normal;
  } else if (s == "glorot_uniform") {
    return weight_initialization::glorot_uniform;
  } else if (s == "he_normal") {
    return weight_initialization::he_normal;
  } else if (s == "he_uniform") {
    return weight_initialization::he_uniform;
  } else {
    std::stringstream err;
    err << __FILE__ << " " <<__LINE__
        << " :: unkown weight_initialization: " << s
        << " should be one of: zero uniform normal glorot_normal glorot_uniform he_normal he_uniform";
    throw lbann_exception(err.str());
  }
}

data_layout get_data_layout(const string& s, const char *file, int line)
{
  if (s == "model_parallel") {
    return data_layout::MODEL_PARALLEL;
  } else if (s == "data_parallel") {
    return data_layout::DATA_PARALLEL;
  } else {
    std::stringstream err;
    err << file << " " << line
        << " :: unknown value for data_layout; should be model_parallel"
        << " or data_parallel; we got: " << s;
    throw lbann_exception(err.str());
  }
}

void add_layers(
  lbann::sequential_model *model,
  std::map<execution_mode, generic_data_reader *>& data_readers,
  cudnn::cudnn_manager *cudnn,
  const lbann_data::LbannPB& p,
  std::unordered_map<uint,uint> &layer_mapping)
{
  std::stringstream err;
  lbann_comm *comm = model->get_comm();
  //bool master = comm->am_world_master();

  std::unordered_map<int, Layer*> all_layers;

  const lbann_data::Model& m = p.model();
  int mb_size = m.mini_batch_size();
  int size = m.layer_size();

  Layer *d;

  for (int j=0; j<size; j++) {
    const lbann_data::Layer& layer = m.layer(j);
    int layer_id;
    int prev_num_neurons;
    get_prev_neurons_and_index(model, prev_num_neurons, layer_id);
    data_layout dl = get_data_layout(layer.data_layout(), __FILE__, __LINE__);
    bool num_neurons_from_data_reader = layer.num_neurons_from_data_reader();

    //////////////////////////////////////////////////////////////////
    // LAYER: Relu
    //////////////////////////////////////////////////////////////////
    if (layer.has_relu()) {
      //const lbann_data::Relu &ell = layer.relu();
      if (dl == data_layout::MODEL_PARALLEL) {
        d = new relu_layer<data_layout::MODEL_PARALLEL>(layer_id, comm, cudnn);
      } else {
        d = new relu_layer<data_layout::DATA_PARALLEL>(layer_id, comm, cudnn);
      }
      all_layers[layer.index()] = d;
      layer_mapping[layer.index()] = model->get_layers().size();
      model->add(d);
    }

    //////////////////////////////////////////////////////////////////
    // LAYER: sigmoid
    //////////////////////////////////////////////////////////////////
    if (layer.has_sigmoid()) {
      //const lbann_data::Sigmoid &ell = layer.sigmoid();
      if (dl == data_layout::MODEL_PARALLEL) {
        d = new sigmoid_layer<data_layout::MODEL_PARALLEL>(layer_id, comm);
      } else {
        d = new sigmoid_layer<data_layout::DATA_PARALLEL>(layer_id, comm);
      }
      all_layers[layer.index()] = d;
      layer_mapping[layer.index()] = model->get_layers().size();
      model->add(d);
    }

    //////////////////////////////////////////////////////////////////
    // LAYER: reconstruction
    //////////////////////////////////////////////////////////////////
    if (layer.has_reconstruction()) {
      const lbann_data::TargetReconstruction & ell = layer.reconstruction();
      int original_layer = ell.original_layer();
      if (all_layers.find(original_layer) == all_layers.end()) {
        err << __FILE__ << " " << __LINE__ << " :: the original_field in the "
            << " Reconstruction layer has index " << original_layer
            << " but we don't have a layer with that index. Something may be "
            << " wrong in your prototext file";
        throw lbann_exception(err.str());
      }
      if (dl == data_layout::MODEL_PARALLEL) {
        d = new reconstruction_layer<data_layout::MODEL_PARALLEL>(
          layer_id,
          comm,
          all_layers[original_layer]
        );
      } else {
        d = new reconstruction_layer<data_layout::DATA_PARALLEL>(
          layer_id,
          comm,
          all_layers[original_layer]
        );
      }
      all_layers[layer.index()] = d;
      layer_mapping[layer.index()] = model->get_layers().size();
      model->add(d);
    }

    //////////////////////////////////////////////////////////////////
    // LAYER: input_distributed_minibatch
    //////////////////////////////////////////////////////////////////
    if (layer.has_input_distributed_minibatch()) {
      //const lbann_data::InputDistributedMiniBatch& ell = layer.input_distributed_minibatch();
      if (dl == data_layout::MODEL_PARALLEL) {
        d = new input_layer_distributed_minibatch<data_layout::MODEL_PARALLEL>(
          comm,
          mb_size,
          m.num_parallel_readers(),
          data_readers);
      } else {
        d = new input_layer_distributed_minibatch<data_layout::DATA_PARALLEL>(
          comm,
          mb_size,
          m.num_parallel_readers(),
          data_readers);
      }
      all_layers[layer.index()] = d;
      layer_mapping[layer.index()] = model->get_layers().size();
      model->add(d);
    }

    //////////////////////////////////////////////////////////////////
    // LAYER: input_partitioned_minibatch
    //////////////////////////////////////////////////////////////////
    if (layer.has_input_partitioned_minibatch()) {
      //const lbann_data::InputPartitionedMiniBatch& ell = layer.input_partitioned_minibatch();
      if (dl == data_layout::MODEL_PARALLEL) {
        err << __FILE__ << " " << __LINE__ << " :: input_layer_partitioned_minibatch "
            << "does not support MODEL_PARALLEL layouts";
        throw lbann_exception(err.str());
      } else {
        d = new input_layer_partitioned_minibatch<data_layout::DATA_PARALLEL>(
          comm,
          mb_size,
          m.num_parallel_readers(),
          data_readers);
      }
      all_layers[layer.index()] = d;
      layer_mapping[layer.index()] = model->get_layers().size();
      model->add(d);
    }

    //////////////////////////////////////////////////////////////////
    // LAYER: fully_connected
    //////////////////////////////////////////////////////////////////
    if (layer.has_fully_connected()) {
      const lbann_data::FullyConnected& ell = layer.fully_connected();
      int num_neurons;
      if (num_neurons_from_data_reader) {
        num_neurons = data_readers[execution_mode::training]->get_linearized_data_size();
      } else {
        num_neurons = ell.num_neurons();
      }
      if (dl == data_layout::MODEL_PARALLEL) {
        d = new fully_connected_layer<data_layout::MODEL_PARALLEL>(
          layer_id,
          comm,
          num_neurons,
          get_weight_initialization(ell.weight_initialization()),
          model->create_optimizer(),
          ell.has_bias());
      } else {
        d = new fully_connected_layer<data_layout::DATA_PARALLEL>(
          layer_id,
          comm,
          num_neurons,
          get_weight_initialization(ell.weight_initialization()),
          model->create_optimizer(),
          ell.has_bias());
      }
      double l2_regularization_factor = ell.l2_regularization_factor();
      if(l2_regularization_factor != double(0.0)) {
        ((learning *) d)->set_l2_regularization_factor(l2_regularization_factor);
      }
      all_layers[layer.index()] = d;
      layer_mapping[layer.index()] = model->get_layers().size();
      model->add(d);
    }

    //////////////////////////////////////////////////////////////////
    // LAYER: pooling
    //////////////////////////////////////////////////////////////////
    if (layer.has_pooling()) {
      const lbann_data::Pooling& ell = layer.pooling();

      vector<int> input_dims;
      int i;
      std::stringstream ss(ell.input_dims());
      while (ss >> i) {
        input_dims.push_back(i);
      }

      vector<int> pool_dims;
      ss.clear();
      ss.str(ell.pool_dims());
      while (ss >> i) {
        pool_dims.push_back(i);
      }

      vector<int> pool_pads;
      ss.clear();
      ss.str(ell.pool_pads());
      while (ss >> i) {
        pool_pads.push_back(i);
      }

      vector<int> pool_strides;
      ss.clear();
      ss.str(ell.pool_strides());
      while (ss >> i) {
        pool_strides.push_back(i);
      }
      if (dl == data_layout::MODEL_PARALLEL) {
        err << __FILE__ << " " << __LINE__ << " :: local_response_normalization "
            << "does not support MODEL_PARALLEL layouts";
        throw lbann_exception(err.str());
      } else {
        d = new pooling_layer<data_layout::DATA_PARALLEL>(
          layer_id,
          comm,
          ell.num_dims(),
          &pool_dims[0],
          &pool_pads[0],
          &pool_strides[0],
          get_pool_mode(ell.pool_mode()),
          cudnn
        );
      }

      all_layers[layer.index()] = d;
      layer_mapping[layer.index()] = model->get_layers().size();
      model->add(d);
    }

    //////////////////////////////////////////////////////////////////
    // LAYER: Convolution
    //////////////////////////////////////////////////////////////////
    if (layer.has_convolution()) {
      const lbann_data::Convolution& ell = layer.convolution();

      vector<int> conv_dims;
      std::stringstream ss;
      int i;
      ss.str(ell.conv_dims());
      while (ss >> i) {
        conv_dims.push_back(i);
      }

      vector<int> conv_pads;
      ss.clear();
      ss.str(ell.conv_pads());
      while (ss >> i) {
        conv_pads.push_back(i);
      }

      vector<int> conv_strides;
      ss.clear();
      ss.str(ell.conv_strides());
      while (ss >> i) {
        conv_strides.push_back(i);
      }

      int num_dims = ell.num_dims();
      //int num_input_channels = ell.num_input_channels();
      int num_output_channels = ell.num_output_channels();
      bool has_bias = ell.has_bias();
      if (dl == data_layout::MODEL_PARALLEL) {
        err << __FILE__ << " " << __LINE__ << " :: convolution "
            << "does not support MODEL_PARALLEL layouts";
        throw lbann_exception(err.str());
      } else {
        d = new convolution_layer<data_layout::DATA_PARALLEL>(
          layer_id,
          comm,
          num_dims,
          num_output_channels,
          &conv_dims[0],
          &conv_pads[0],
          &conv_strides[0],
          get_weight_initialization(ell.weight_initialization()),
          model->create_optimizer(),
          has_bias,
          cudnn
        );
      }

      double l2_regularization_factor = ell.l2_regularization_factor();
      if(l2_regularization_factor != double(0.0)) {
        ((learning *) d)->set_l2_regularization_factor(l2_regularization_factor);
      }
      all_layers[layer.index()] = d;
      layer_mapping[layer.index()] = model->get_layers().size();
      model->add(d);
    }

    //////////////////////////////////////////////////////////////////
    // LAYER: local_response_normalization
    //////////////////////////////////////////////////////////////////
    if (layer.has_local_response_normalization()) {
      const lbann_data::LocalResponseNormalization& ell = layer.local_response_normalization();

      DataType lrn_alpha = ell.lrn_alpha();
      DataType lrn_beta = ell.lrn_beta();
      DataType lrn_k = ell.lrn_k();
      int window_width = ell.window_width();
      if (dl == data_layout::MODEL_PARALLEL) {
        err << __FILE__ << " " << __LINE__ << " :: local_response_normalization "
            << "does not support MODEL_PARALLEL layouts";
        throw lbann_exception(err.str());
      } else {
        d = new local_response_normalization_layer<data_layout::DATA_PARALLEL>(
          layer_id,
          comm,
          window_width,
          lrn_alpha,
          lrn_beta,
          lrn_k,
          cudnn);
      }
      all_layers[layer.index()] = d;
      layer_mapping[layer.index()] = model->get_layers().size();
      model->add(d);
    }

    //////////////////////////////////////////////////////////////////
    // LAYER: selu_dropout (regularizer)
    //////////////////////////////////////////////////////////////////
    if (layer.has_selu_dropout()) {
      const lbann_data::SeluDropout& ell = layer.selu_dropout();
      if (dl == data_layout::MODEL_PARALLEL) {
        d = new selu_dropout<data_layout::MODEL_PARALLEL>(
          layer_id,
          comm,
          ell.keep_prob(),
          ell.alpha(),
          ell.scale()
        );
      } else {
        d = new selu_dropout<data_layout::DATA_PARALLEL>(
          layer_id,
          comm,
          ell.keep_prob(),
          ell.alpha(),
          ell.scale()
        );
      }
      all_layers[layer.index()] = d;
      layer_mapping[layer.index()] = model->get_layers().size();
      model->add(d);
    }

    //////////////////////////////////////////////////////////////////
    // LAYER: batch_normalization
    //////////////////////////////////////////////////////////////////
    if (layer.has_batch_normalization()) {
      const lbann_data::BatchNormalization& ell = layer.batch_normalization();
      if (dl == data_layout::MODEL_PARALLEL) {
<<<<<<< HEAD
        d = new batch_normalization<data_layout::MODEL_PARALLEL>(
          layer_id,
          comm,
          ell.decay(),
          ell.gamma(),
          ell.beta());
=======
        err << __FILE__ << " " << __LINE__ << " :: batch_normalization "
            << "does not support MODEL_PARALLEL layouts";
        throw lbann_exception(err.str());
>>>>>>> 0869b41a
      } else {
        d = new batch_normalization<data_layout::DATA_PARALLEL>(
          layer_id,
          comm,
          ell.decay(),
          ell.scale_init(),
          ell.bias_init(),
          ell.epsilon(),
          ell.use_global_stats());
      }
      all_layers[layer.index()] = d;
      layer_mapping[layer.index()] = model->get_layers().size();
      model->add(d);
    }

    //////////////////////////////////////////////////////////////////
    // LAYER: selu (activation)
    //////////////////////////////////////////////////////////////////
    if (layer.has_selu()) {
      const lbann_data::Selu& ell = layer.selu();
      if (dl == data_layout::MODEL_PARALLEL) {
        d = new selu_layer<data_layout::MODEL_PARALLEL>(
          layer_id,
          comm,
          ell.alpha(),
          ell.scale()
        );
      } else {
        d = new selu_layer<data_layout::DATA_PARALLEL>(
          layer_id,
          comm,
          ell.alpha(),
          ell.scale()
        );
      }
      all_layers[layer.index()] = d;
      layer_mapping[layer.index()] = model->get_layers().size();
      model->add(d);
    }

    //////////////////////////////////////////////////////////////////
    // LAYER: tanh
    //////////////////////////////////////////////////////////////////
    if (layer.has_tanh()) {
      //const lbann_data::Tanh& ell = layer.tanh();
      if (dl == data_layout::MODEL_PARALLEL) {
        d = new tanh_layer<data_layout::MODEL_PARALLEL>(
          layer_id,
          comm
        );
      } else {
        d = new tanh_layer<data_layout::DATA_PARALLEL>(
          layer_id,
          comm
        );
      }
      all_layers[layer.index()] = d;
      layer_mapping[layer.index()] = model->get_layers().size();
      model->add(d);
    }

    //////////////////////////////////////////////////////////////////
    // LAYER: softplus
    //////////////////////////////////////////////////////////////////
    if (layer.has_softplus()) {
      //const lbann_data::Softplus& ell = layer.softplus();
      if (dl == data_layout::MODEL_PARALLEL) {
        d = new softplus_layer<data_layout::MODEL_PARALLEL>(
          layer_id,
          comm
        );
      } else {
        d = new softplus_layer<data_layout::DATA_PARALLEL>(
          layer_id,
          comm
        );
      }
      all_layers[layer.index()] = d;
      layer_mapping[layer.index()] = model->get_layers().size();
      model->add(d);
    }

    //////////////////////////////////////////////////////////////////
    // LAYER: smooth_relu
    //////////////////////////////////////////////////////////////////
    if (layer.has_smooth_relu()) {
      //const lbann_data::SmoothRelu& ell = layer.smooth_relu();
      if (dl == data_layout::MODEL_PARALLEL) {
        d = new smooth_relu_layer<data_layout::MODEL_PARALLEL>(
          layer_id,
          comm
        );
      } else {
        d = new smooth_relu_layer<data_layout::DATA_PARALLEL>(
          layer_id,
          comm
        );
      }
      all_layers[layer.index()] = d;
      layer_mapping[layer.index()] = model->get_layers().size();
      model->add(d);
    }

    //////////////////////////////////////////////////////////////////
    // LAYER: leaky_relu
    //////////////////////////////////////////////////////////////////
    if (layer.has_leaky_relu()) {
      const lbann_data::LeakyRelu& ell = layer.leaky_relu();
      if (dl == data_layout::MODEL_PARALLEL) {
        d = new leaky_relu_layer<data_layout::MODEL_PARALLEL>(
          layer_id,
          comm,
          ell.leak()
        );
      } else {
        d = new leaky_relu_layer<data_layout::DATA_PARALLEL>(
          layer_id,
          comm,
          ell.leak()
        );
      }
      all_layers[layer.index()] = d;
      layer_mapping[layer.index()] = model->get_layers().size();
      model->add(d);
    }

    //////////////////////////////////////////////////////////////////
    // LAYER: id
    //////////////////////////////////////////////////////////////////
    if (layer.has_id()) {
      //const lbann_data::ID& ell = layer.id();
      if (dl == data_layout::MODEL_PARALLEL) {
        d = new id_layer<data_layout::MODEL_PARALLEL>(
          layer_id,
          comm
        );
      } else {
        d = new id_layer<data_layout::DATA_PARALLEL>(
          layer_id,
          comm
        );
      }
      all_layers[layer.index()] = d;
      layer_mapping[layer.index()] = model->get_layers().size();
      model->add(d);
    }

    //////////////////////////////////////////////////////////////////
    // LAYER: elu
    //////////////////////////////////////////////////////////////////
    if (layer.has_elu()) {
      const lbann_data::ELU& ell = layer.elu();
      if (dl == data_layout::MODEL_PARALLEL) {
        d = new elu_layer<data_layout::MODEL_PARALLEL>(
          layer_id,
          comm,
          ell.alpha()
        );
      } else {
        d = new elu_layer<data_layout::DATA_PARALLEL>(
          layer_id,
          comm,
          ell.alpha()
        );
      }
      all_layers[layer.index()] = d;
      layer_mapping[layer.index()] = model->get_layers().size();
      model->add(d);
    }

    //////////////////////////////////////////////////////////////////
    // LAYER: dropout
    //////////////////////////////////////////////////////////////////
    if (layer.has_dropout()) {
      const lbann_data::Dropout& ell = layer.dropout();
      if (dl == data_layout::MODEL_PARALLEL) {
        d = new dropout<data_layout::MODEL_PARALLEL>(
          layer_id,
          comm,
          ell.keep_prob());
      } else {
        d = new dropout<data_layout::DATA_PARALLEL>(
          layer_id,
          comm,
          ell.keep_prob());
      }
      all_layers[layer.index()] = d;
      layer_mapping[layer.index()] = model->get_layers().size();
      model->add(d);
    }

    //////////////////////////////////////////////////////////////////
    // LAYER: softmax
    //////////////////////////////////////////////////////////////////
    if (layer.has_softmax()) {
      //const lbann_data::Softmax& ell = layer.softmax();
      if (dl == data_layout::MODEL_PARALLEL) {
        d = new softmax_layer<data_layout::MODEL_PARALLEL>(
          layer_id,
          comm
        );
      } else {
        d = new softmax_layer<data_layout::DATA_PARALLEL>(
          layer_id,
          comm
        );
      }
      all_layers[layer.index()] = d;
      layer_mapping[layer.index()] = model->get_layers().size();
      model->add(d);
    }

    //////////////////////////////////////////////////////////////////
    // LAYER: target_partitioned_minibatch
    //////////////////////////////////////////////////////////////////
    if (layer.has_target_partitioned_minibatch()) {
      const lbann_data::TargetPartitionedMinibatch& ell = layer.target_partitioned_minibatch();
      if (dl == data_layout::MODEL_PARALLEL) {
        err << __FILE__ << " " << __LINE__ << " :: target_layer_partitioned_minibatch "
            << "does not support MODEL_PARALLEL layouts";
        throw lbann_exception(err.str());
      } else {
        d = new  target_layer_partitioned_minibatch<data_layout::DATA_PARALLEL>(
          comm,
          mb_size,
          m.num_parallel_readers(),
          data_readers,
          ell.shared_data_reader(),
          ell.for_regression());
      }
      all_layers[layer.index()] = d;
      layer_mapping[layer.index()] = model->get_layers().size();
      model->add(d);
    }

    //////////////////////////////////////////////////////////////////
    // LAYER: target_distributed_minibatch
    //////////////////////////////////////////////////////////////////
    if (layer.has_target_distributed_minibatch()) {
      const lbann_data::TargetDistributedMinibatch& ell = layer.target_distributed_minibatch();
      if (dl == data_layout::MODEL_PARALLEL) {
        d = new  target_layer_distributed_minibatch<data_layout::MODEL_PARALLEL>(
          comm,
          mb_size,
          m.num_parallel_readers(),
          data_readers,
          ell.shared_data_reader(),
          ell.for_regression());
      } else {
        d = new  target_layer_distributed_minibatch<data_layout::DATA_PARALLEL>(
          comm,
          mb_size,
          m.num_parallel_readers(),
          data_readers,
          ell.shared_data_reader(),
          ell.for_regression());
      }
      all_layers[layer.index()] = d;
      layer_mapping[layer.index()] = model->get_layers().size();
      model->add(d);
    }
  }
}

void init_callbacks(
  lbann_comm *comm,
  lbann::sequential_model *model,
  std::map<execution_mode, lbann::generic_data_reader *>& data_readers,
  const lbann_data::LbannPB& p,
  const std::unordered_map<uint,uint> &layer_mapping)
{
  std::stringstream err;
  bool master = comm->am_world_master();

  const lbann_data::Model& m = p.model();
  lbann_summary *summarizer = nullptr;

  if (master) cerr << endl << "starting init_callbacks; size: " << m.callback_size() << endl;

  //loop over the callbacks
  int size = m.callback_size();
  for (int j=0; j<size; j++) {
    const lbann_data::Callback& callback = m.callback(j);

    //////////////////////////////////////////////////////////////////
    // CALLBACK: save_images
    //////////////////////////////////////////////////////////////////
    if (callback.has_save_images()) {
      const lbann_data::CallbackSaveImages& c = callback.save_images();
      string image_dir = c.image_dir();
      string extension = c.extension();
      generic_data_reader *reader = data_readers[execution_mode::training];
      lbann_callback_save_images *image_cb = new lbann_callback_save_images(reader, image_dir, extension);
      model->add_callback(image_cb);
    }

    //////////////////////////////////////////////////////////////////
    // CALLBACK: print
    //////////////////////////////////////////////////////////////////
    if (callback.has_print()) {
      const lbann_data::CallbackPrint& c = callback.print();
      if (c.interval() > 0) {
        if (master) {
          cout << "adding print callback with interval: " << c.interval() << endl;
        }
        lbann_callback_print *print_cb = new lbann_callback_print(c.interval());
        model->add_callback(print_cb);
      }
    }

    //////////////////////////////////////////////////////////////////
    // CALLBACK: timer
    //////////////////////////////////////////////////////////////////
    if (callback.has_timer()) {
      const lbann_data::CallbackTimer& c = callback.timer();
      if (master) {
        cout << "adding timer callback with dir: " << c.dir() << endl;
      }
      if (c.dir() != "none" && !summarizer) {
        summarizer = new lbann_summary(c.dir(), comm);
      }
      lbann_callback_timer *timer_cb = new lbann_callback_timer(summarizer);
      model->add_callback(timer_cb);
    }

    //////////////////////////////////////////////////////////////////
    // CALLBACK: summary
    //////////////////////////////////////////////////////////////////
    if (callback.has_summary()) {
      const lbann_data::CallbackSummary& c = callback.summary();
      if (master) {
        cout << "adding summary callback with dir: " << c.dir() << endl;
      }
      if (c.dir() != "none" && !summarizer) {
        summarizer = new lbann_summary(c.dir(), comm);
      }
      if (!summarizer) {
        throw lbann_exception(
          std::string {} + __FILE__ + " " + std::to_string(__LINE__) + " :: " +
          "summary callback requires a valid summarizer directory");
      }
      lbann_callback_summary *summary_cb = new lbann_callback_summary(summarizer, c.interval());
      model->add_callback(summary_cb);
    }

    //////////////////////////////////////////////////////////////////
    // CALLBACK: dump_weights
    //////////////////////////////////////////////////////////////////
    if (callback.has_dump_weights()) {
      const lbann_data::CallbackDumpWeights& c = callback.dump_weights();
      if (master) {
        cout << "adding dump weights callback with basename: " << c.basename()
             << " and interval: " << c.interval() << endl;
      }
      lbann_callback_dump_weights *weights_cb = new lbann_callback_dump_weights(c.basename(), c.interval());
      model->add_callback(weights_cb);
    }

    //////////////////////////////////////////////////////////////////
    // CALLBACK: dump_activations
    //////////////////////////////////////////////////////////////////
    if (callback.has_dump_activations()) {
      const lbann_data::CallbackDumpActivations& c = callback.dump_activations();
      if (master) {
        cout << "adding dump activations callback with basename: " << c.basename()
             << " and interval: " << c.interval() << endl;
      }
      lbann_callback_dump_activations *activations_cb = new lbann_callback_dump_activations(c.basename(), c.interval());
      model->add_callback(activations_cb);
    }

    //////////////////////////////////////////////////////////////////
    // CALLBACK: dump_gradients
    //////////////////////////////////////////////////////////////////
    if (callback.has_dump_gradients()) {
      const lbann_data::CallbackDumpGradients& c = callback.dump_gradients();
      if (master) {
        cout << "adding dump gradients callback with basename: " << c.basename()
             << " and interval: " << c.interval() << endl;
      }
      lbann_callback_dump_gradients *gradients_cb = new lbann_callback_dump_gradients(c.basename(), c.interval());
      model->add_callback(gradients_cb);
    }

    //////////////////////////////////////////////////////////////////
    // CALLBACK: dump_mb_indices
    //////////////////////////////////////////////////////////////////
    if (callback.has_dump_mb_indices()) {
      const lbann_data::CallbackDumpMBIndices& c = callback.dump_mb_indices();
      if (master) {
        cout << "adding dump I/O callback with basename: " << c.basename()
             << " and interval: " << c.interval() << endl;
      }
      lbann_callback_dump_minibatch_sample_indices *mb_indices_cb = new lbann_callback_dump_minibatch_sample_indices(c.basename(), c.interval());
      model->add_callback(mb_indices_cb);
    }

    //////////////////////////////////////////////////////////////////
    // CALLBACK: disp_io_stats
    //////////////////////////////////////////////////////////////////
    if (callback.has_disp_io_stats()) {
      const lbann_data::CallbackDispIOStats& c = callback.disp_io_stats();
      std::stringstream s(c.layers());
      std::unordered_set<uint> which;
      uint a;
      bool all_layers = false;
      while (s >> a) {
        if (a == 10000) {
          all_layers = true;
        } else {
          if (layer_mapping.find(a) == layer_mapping.end()) {
            err << __FILE__ << " " << __LINE__
                << " :: callback disp_io_stats: you specified the layer index " << a
                << " wrt the prototext file, but we don't have a layer with that"
                << " index; please check your prototext file";
            throw lbann_exception(err.str());
          }
          which.insert(layer_mapping.find(a)->second);
          if (master) {
            cout << "adding display I/O stats callback: index " << a << " from prototext file maps to model layer " << layer_mapping.find(a)->second << endl;
          }
        }
      }
      lbann_callback_io *io_cb = new lbann_callback_io(which);
      model->add_callback(io_cb);
    }

    //////////////////////////////////////////////////////////////////
    // CALLBACK: imcomm
    //////////////////////////////////////////////////////////////////
    if (callback.has_imcomm()) {
      const lbann_data::CallbackImComm& c = callback.imcomm();
      if (master) {
        cout << "adding imcomm callback\n";
      }
      std::stringstream s(c.layers());
      std::unordered_set<uint> which;
      uint a;
      bool all_layers = false;
      while (s >> a) {
        if (a == 10000) {
          all_layers = true;
        } else {
          if (layer_mapping.find(a) == layer_mapping.end()) {
            err << __FILE__ << " " << __LINE__
                << " :: callback imcomm: you specified the layer index " << a
                << " wrt the prototext file, but we don't have a layer with that"
                << " index; please check your prototext file";
            throw lbann_exception(err.str());
          }
          which.insert(layer_mapping.find(a)->second);
          if (master) {
            cout << "CALLBACK: imcomm: index " << a << " from prototext file maps to model layer " << layer_mapping.find(a)->second << endl;
          }
        }
      }
      lbann_callback_imcomm::comm_type c_type  = get_comm_type(c.intermodel_comm_method());
      lbann_callback_imcomm *im;
      if (all_layers) {
        im = new lbann_callback_imcomm(c_type);
      } else {
        im = new lbann_callback_imcomm(c_type, which);
      }
      model->add_callback(im);
    }

    //////////////////////////////////////////////////////////////////
    // CALLBACK: step_learning_rate
    //////////////////////////////////////////////////////////////////
    if (callback.has_step_learning_rate()) {
      const lbann_data::CallbackStepLearningRate &c = callback.step_learning_rate();
      std::stringstream s(c.layers());
      std::unordered_set<uint> which;
      uint a;
      bool all_layers = false;
      while (s >> a) {
        if (a == 10000) {
          all_layers = true;
        } else {
          if (layer_mapping.find(a) == layer_mapping.end()) {
            err << __FILE__ << " " << __LINE__
                << " :: callback step_learning_rate: you specified the layer index "
                << a << " wrt the prototext file, but we don't have a layer with that"
                << " index; please check your prototext file";
            throw lbann_exception(err.str());
          }
          which.insert(layer_mapping.find(a)->second);
        }
      }
      lbann_callback_adaptive_learning_rate *learn;
      if (all_layers) {
        learn = new lbann_callback_adaptive_learning_rate(c.step(), c.amt());
      } else {
        learn = new lbann_callback_adaptive_learning_rate(c.step(), c.amt(), which);
      }
      model->add_callback(learn);
    }

    //////////////////////////////////////////////////////////////////
    // CALLBACK: adaptive_learning_rate
    //////////////////////////////////////////////////////////////////
    if (callback.has_adaptive_learning_rate()) {
      const lbann_data::CallbackAdaptiveLearningRate &c = callback.adaptive_learning_rate();
      std::stringstream s(c.layers());
      std::unordered_set<uint> which;
      uint a;
      bool all_layers = false;
      while (s >> a) {
        if (a == 10000) {
          all_layers = true;
        } else {
          if (layer_mapping.find(a) == layer_mapping.end()) {
            err << __FILE__ << " " << __LINE__
                << " :: callback adaptive_learning_rate: you specified the layer index "
                << a << " wrt the prototext file, but we don't have a layer with that"
                << " index; please check your prototext file";
            throw lbann_exception(err.str());
          }
          which.insert(layer_mapping.find(a)->second);
        }
      }
      lbann_callback_adaptive_learning_rate *learn;
      if (all_layers) {
        learn = new lbann_callback_adaptive_learning_rate(c.patience(), c.amt());
      } else {
        learn = new lbann_callback_adaptive_learning_rate(c.patience(), c.amt(), which);
      }
      model->add_callback(learn);
    }

    //////////////////////////////////////////////////////////////////
    // CALLBACK: debug
    //////////////////////////////////////////////////////////////////
    if (callback.has_debug()) {
      const lbann_data::CallbackDebug& c = callback.debug();
      if (master) {
        cout << "adding debugging callback for phase: " << c.phase() << endl;
      }
      lbann_callback_debug *debug_cb = nullptr;
      if(c.phase() == "train") {
        debug_cb = new lbann_callback_debug(execution_mode::training);
      } else if (c.phase() == "validation") {
        debug_cb = new lbann_callback_debug(execution_mode::validation);
      } else if (c.phase() == "test") {
        debug_cb = new lbann_callback_debug(execution_mode::testing);
      } else {
        debug_cb = new lbann_callback_debug();
      }
      model->add_callback(debug_cb);
    }
  }

}


sequential_model *init_model(lbann_comm *comm, optimizer_factory *optimizer_fac, const lbann_data::LbannPB& p)
{
  std::stringstream err;

  sequential_model *model;

  const lbann_data::Model& m = p.model();
  const string name = m.name();
  const string objective_function = m.objective_function();
  uint mini_batch_size = m.mini_batch_size();

  //instantiate the objective function
  objective_functions::objective_fn *obj;
  if (objective_function == "categorical_cross_entropy") {
    obj = new objective_functions::categorical_cross_entropy(comm);
  } else if (objective_function == "mean_squared_error") {
    obj = new objective_functions::mean_squared_error(comm);
  } else {
    err << __FILE__ << " " << __LINE__
        << " :: init_model() - unknown objective function name: " << name << endl
        << "; should be one of: categorical_cross_entropy, mean_squared_error";
    throw lbann_exception(err.str());
  }

  //instantiate the network; layers will be added in a separate function call
  if (name == "dnn") {
    model = new deep_neural_network(mini_batch_size, comm, obj, optimizer_fac);
  } else if (name == "greedy_layerwise_autoencoder") {
    model = new greedy_layerwise_autoencoder(mini_batch_size, comm, obj, optimizer_fac);
  } else {
    err << __FILE__ << " " << __LINE__
        << " :: init_model() - unknown model name: " << name << endl
        << "; should be one of: dnn, greedy_layerwise_autoencoder";
    throw lbann_exception(err.str());
  }

  //add the metrics
  data_layout dl = get_data_layout(m.data_layout(), __FILE__, __LINE__);
  int size = m.metric_size();

  for (int j=0; j<size; j++) {
    const lbann_data::Metric &metric = m.metric(j);
    if (metric.has_categorical_accuracy()) {
      if (dl == data_layout::MODEL_PARALLEL) {
        model->add_metric(new metrics::categorical_accuracy<data_layout::MODEL_PARALLEL>(comm));
      } else {
        model->add_metric(new metrics::categorical_accuracy<data_layout::DATA_PARALLEL>(comm));
      }
    } else if (metric.has_mean_squared_error()) {
      if (dl == data_layout::MODEL_PARALLEL) {
        model->add_metric(new metrics::mean_squared_error<data_layout::MODEL_PARALLEL>(comm));
      } else {
        model->add_metric(new metrics::mean_squared_error<data_layout::DATA_PARALLEL>(comm));
      }
    } else if (metric.has_top_k_categorical_accuracy()) {
      const lbann_data::TopKCategoricalAccuracy &a = metric.top_k_categorical_accuracy();
      if (dl == data_layout::MODEL_PARALLEL) {
        model->add_metric(new metrics::top_k_categorical_accuracy<data_layout::MODEL_PARALLEL>(a.top_k(), comm));
      } else {
        model->add_metric(new metrics::top_k_categorical_accuracy<data_layout::DATA_PARALLEL>(a.top_k(), comm));
      }
    }
  }

  //set checkpoint values
  model->set_checkpoint_dir(m.checkpoint_dir());
  model->set_checkpoint_epochs(m.checkpoint_epochs());
  model->set_checkpoint_steps(m.checkpoint_steps());
  model->set_checkpoint_secs(m.checkpoint_secs());

  return model;
}

optimizer_factory *init_optimizer_factory(lbann_comm *comm, const lbann_data::LbannPB& p)
{
  bool master = comm->am_world_master();
  optimizer_factory *factory = 0;
  const lbann_data::Optimizer &opt = p.optimizer();
  if (opt.has_adagrad()) {
    const lbann_data::Adagrad &a = opt.adagrad();
    factory = new adagrad_factory(comm, a.learn_rate(), a.eps());
  } else if (opt.has_rmsprop()) {
    const lbann_data::Rmsprop &a = opt.rmsprop();
    factory = new rmsprop_factory(comm, a.learn_rate(), a.decay_rate(), a.eps());
  } else if (opt.has_adam()) {
    const lbann_data::Adam &a = opt.adam();
    factory = new adam_factory(comm, a.learn_rate(), a.beta1(), a.beta2(), a.eps());
  } else if (opt.has_hypergradient_adam()) {
    const lbann_data::HypergradientAdam &a = opt.hypergradient_adam();
    factory = new hypergradient_adam_factory(comm, a.init_learning_rate(), a.hyper_learning_rate(), a.beta1(), a.beta2(), a.eps());
  } else if (opt.has_sgd()) {
    const lbann_data::Sgd &a = opt.sgd();
    factory = new sgd_factory(comm, a.learn_rate(), a.momentum(), a.decay_rate(), a.nesterov());
  } else {
    if (master) {
      std::stringstream err;
      err << __FILE__ << " " << __LINE__
          << " :: init_optimizer_factory: prototext does not appear to contain an optimizer!";
      throw lbann_exception(err.str());
    }
  }

  return factory;
}

void init_data_readers(bool master, const lbann_data::LbannPB& p, std::map<execution_mode, generic_data_reader *>& data_readers, int mini_batch_size)
{
  std::stringstream err;

  const lbann_data::DataReader & d_reader = p.data_reader();
  int size = d_reader.reader_size();

  for (int j=0; j<size; j++) {
    const lbann_data::Reader& readme = d_reader.reader(j);
    const lbann_data::ImagePreprocessor& preprocessor = readme.image_preprocessor();

    const string& name = readme.name();

    bool shuffle = readme.shuffle();

    generic_data_reader *reader = 0;
    generic_data_reader *reader_validation = 0;

    if (name == "mnist") {
      reader = new mnist_reader(mini_batch_size, shuffle);
    } else if (name == "imagenet") {
      reader = new imagenet_reader(mini_batch_size, shuffle);
      /*
      } else if (name == "imagenet_cv") {
      std::shared_ptr<cv_process> pp = std::make_shared<cv_process>();
      pp->set_normalizer(std::move(normalizer));
      pp->set_custom_transform2(std::move(colorizer));
      reader = new imagenet_reader_cv(mini_batch_size, pp, shuffle);
      } else if (name == "imagenet_single") {
      reader = new imagenet_reader_single(mini_batch_size, shuffle);
      } else if (name == "imagenet_single_cv") {
      reader = new imagenet_reader_single_cv(mini_batch_size, shuffle);
      */
    } else if (name == "nci") {
      reader = new data_reader_nci(mini_batch_size, shuffle);
    } else if (name == "cnpy") {
      reader = new cnpy_reader(mini_batch_size, shuffle);
    } else if (name == "cifar10") {
      reader = new cifar10_reader(mini_batch_size, shuffle);
    } else if (name == "synthetic") {
      reader = new data_reader_synthetic(mini_batch_size, readme.num_samples(), readme.num_features(), shuffle);
    } else {
      err << __FILE__ << " " << __LINE__ << " :: unknown name for data reader: "
          << name;
      throw lbann_exception(err.str());
    }

    reader->set_data_filename( readme.data_filename() );
    if (readme.label_filename() != "") {
      reader->set_label_filename( readme.label_filename() );
    }
    if (readme.data_filedir() != "") {
      reader->set_file_dir( readme.data_filedir() );
    }
    reader->set_use_percent( readme.train_or_test_percent() );
    reader->set_firstN( readme.firstn() );
    if (readme.max_sample_count()) {
      reader->set_max_sample_count( readme.max_sample_count() );
    }
    if (readme.percent_of_data_to_use()) {
      reader->set_use_percent( readme.percent_of_data_to_use() );
    }
    reader->set_use_percent( readme.train_or_test_percent() );

    reader->horizontal_flip( preprocessor.horizontal_flip() );
    reader->vertical_flip( preprocessor.vertical_flip() );
    reader->rotation( preprocessor.rotation() );
    reader->horizontal_shift( preprocessor.horizontal_shift() );
    reader->vertical_shift( preprocessor.vertical_shift() );
    reader->shear_range( preprocessor.shear_range() );
    reader->subtract_mean( preprocessor.subtract_mean() );
    reader->unit_variance( preprocessor.unit_variance() );
    reader->scale( preprocessor.scale() );
    reader->z_score( preprocessor.z_score() );
    if (preprocessor.disable_augmentation()) {
      reader->disable_augmentation();
    }
    if (readme.role() == "train") {
      reader->set_role("train");
    } else if (readme.role() == "test") {
      reader->set_role("test");
    } else {
      reader->set_role("error");
    }
    if (readme.role() == "train") {
      reader->set_validation_percent( readme.validation_percent() );
    }

    reader->set_master(master);

    reader->load();

    if (readme.role() == "train") {
      data_readers[execution_mode::training] = reader;
    } else if (readme.role() == "test") {
      data_readers[execution_mode::testing] = reader;
    }

    if (readme.role() == "train") {
      if (name == "mnist") {
        reader_validation = new mnist_reader(mini_batch_size, shuffle);
        (*(mnist_reader *)reader_validation) = (*(mnist_reader *)reader);
      } else if (name == "imagenet") {
        reader_validation = new imagenet_reader(mini_batch_size, shuffle);
        (*(imagenet_reader *)reader_validation) = (*(imagenet_reader *)reader);
      } else if (name == "nci") {
        reader_validation = new data_reader_nci(mini_batch_size, shuffle);
        (*(data_reader_nci *)reader_validation) = (*(data_reader_nci *)reader);
      } else if (name == "cnpy") {
        reader_validation = new cnpy_reader(mini_batch_size, shuffle);
        (*(cnpy_reader *)reader_validation) = (*(cnpy_reader *)reader);
      } else if (name == "cifar10") {
        reader_validation = new cifar10_reader(mini_batch_size, shuffle);
        /*
        } else if (name == "synthetic") {
        reader_validation = new data_reader_synthetic(mini_batch_size, shuffle);
        */
      }
      /*
      } else if (name == "imagenet_cv") {
      std::shared_ptr<cv_process> pp = std::make_shared<cv_process>();
      pp->set_normalizer(std::move(normalizer));
      pp->set_custom_transform2(std::move(colorizer));
      reader = new imagenet_reader_cv(mini_batch_size, pp, shuffle);
      reader_validation = new imagenet_reader_cv(mini_batch_size, pp, shuffle);
      } else if (name == "imagenet_single") {
      reader_validation = new imagenet_reader_single(mini_batch_size, shuffle);
      } else if (name == "imagenet_single_cv") {
      reader_validation = new imagenet_reader_single_cv(mini_batch_size, shuffle);
      */

      reader_validation->set_role("validate");
      reader_validation->use_unused_index_set();

      if (master) {
        size_t num_train = reader->getNumData();
        size_t num_validate = reader_validation->getNumData();
        double validate_percent = ((double) num_validate / (double) (num_train+num_validate))*100.0;
        double train_percent = ((double) num_train / (double) (num_train+num_validate))*100.0;
        cout << "Training using " << train_percent << "% of the training data set, which is " << reader->getNumData() << " samples." << endl
             << "Validating training using " << validate_percent << "% of the training data set, which is " << reader_validation->getNumData() << " samples." << endl;
      }

      data_readers[execution_mode::validation] = reader_validation;
    }
  }
}

void read_prototext_file(string fn, lbann_data::LbannPB& pb)
{
  std::stringstream err;
  int fd = open(fn.c_str(), O_RDONLY);
  if (fd == -1) {
    err <<  __FILE__ << " " << __LINE__ << " :: failed to open " << fn << " for reading";
    throw lbann_exception(err.str());
  }
  google::protobuf::io::FileInputStream *input = new google::protobuf::io::FileInputStream(fd);
  bool success = google::protobuf::TextFormat::Parse(input, &pb);
  if (not success) {
    err <<  __FILE__ << " " << __LINE__ << " :: failed to read or parse prototext file: " << fn << endl;
    throw lbann_exception(err.str());
  }
}

bool write_prototext_file(const char *fn, lbann_data::LbannPB& pb)
{
  int fd = open(fn, O_APPEND | O_CREAT | O_TRUNC, 0644);
  if (fd == -1) {
    return false;
  }
  google::protobuf::io::FileOutputStream *output = new google::protobuf::io::FileOutputStream(fd);
  if (not google::protobuf::TextFormat::Print(pb, output)) {
    close(fd);
    delete output;
    return false;
  }
  delete output;
  close(fd);
  return true;
}

void set_num_parallel_readers(lbann::lbann_comm *comm, lbann_data::LbannPB& p)
{
  bool master = comm->am_world_master();

  lbann_data::Model *model = p.mutable_model();

  int parallel_io = model->num_parallel_readers();
  if (parallel_io == 0) {
    if (master) {
      cout << "\tMax Parallel I/O Fetch: " << comm->get_procs_per_model() <<
           " (Limited to # Processes)" << endl;
    }
    parallel_io = comm->get_procs_per_model();
    model->set_num_parallel_readers(parallel_io); //adjust the prototext
  } else {
    if (master) {
      cout << "\tMax Parallel I/O Fetch: " << parallel_io << endl;
    }
  }
}

void set_data_readers_filenames(std::string which, lbann_data::LbannPB& p) {
  options *opts = options::get();
  lbann_data::DataReader *readers = p.mutable_data_reader();
  int size = readers->reader_size();
  for (int j=0; j<size; j++) {
    lbann_data::Reader *r = readers->mutable_reader(j);
    if (r->role() == which) {
      std::stringstream s;
      s << "data_filedir_" << which;
      if (opts->has_string(s.str().c_str())) {
         r->set_data_filedir(opts->get_string(s.str().c_str()));
      }
      s.clear();
      s.str("");
      s << "data_filename_" << which;
      if (opts->has_string(s.str().c_str())) {
         r->set_data_filename(opts->get_string(s.str().c_str()));
      }
      s.clear();
      s.str("");
      s << "label_filename_" << which;
      if (opts->has_string(s.str().c_str())) {
         r->set_label_filename(opts->get_string(s.str().c_str()));
      }
    }
  }
}

void get_cmdline_overrides(lbann::lbann_comm *comm, lbann_data::LbannPB& p)
{
  bool master = comm->am_world_master();
  if (not master) {
    return;
  }

  options *opts = options::get();
  lbann_data::Model *model = p.mutable_model();

  if (opts->has_string("data_filedir_train") or opts->has_string("data_filename_train")
      or opts->has_string("label_filename_train")) {
    set_data_readers_filenames("train", p);
  }
  if (opts->has_string("data_filedir_test") or opts->has_string("data_filename_test")
      or opts->has_string("label_filename_test")) {
    set_data_readers_filenames("test", p);
  }

  if (opts->has_string("image_dir")) {
    int sz = model->callback_size();
    for (int j=0; j<sz; j++) {
      lbann_data::Callback *c = model->mutable_callback(j);
      if (c->has_save_images()) {
        lbann_data::CallbackSaveImages *i = c->mutable_save_images();
        i->set_image_dir(opts->get_string("image_dir"));
      }
    }
  }
  if (opts->has_bool("no_im_comm") and opts->get_bool("no_im_comm")) {
    int sz = model->callback_size();
    for (int j=0; j<sz; j++) {
      lbann_data::Callback *c = model->mutable_callback(j);
      if (c->has_imcomm()) {
        c->clear_imcomm();
      }
    }
  }

  if (opts->has_int("mini_batch_size")) {
    model->set_mini_batch_size(opts->get_int("mini_batch_size"));
  }
  if (opts->has_int("num_epochs")) {
    model->set_num_epochs(opts->get_int("num_epochs"));
  }
  if (opts->has_int("block_size")) {
    model->set_block_size(opts->get_int("block_size"));
  }
  if (opts->has_int("procs_per_model")) {
    model->set_procs_per_model(opts->get_int("procs_per_model"));
  }
  if (opts->has_int("num_gpus")) {
    model->set_num_gpus(opts->get_int("num_gpus"));
  }
  if (opts->has_int("num_parallel_readers")) {
    model->set_num_parallel_readers(opts->get_int("num_parallel_readers"));
  }
  if (opts->has_bool("use_cudnn")) {
    model->set_use_cudnn(opts->get_int("use_cudnn"));
  }


  if (opts->has_string("opt")) {
    //defaults
    double learn_rate = opts->has_float("learn_rate") ? opts->get_float("learn_rate") : 0.01;
    double eps = opts->has_float("eps") ? opts->get_float("eps") : 1e-8;
    double beta1 = opts->has_float("beta1") ? opts->get_float("beta1") : 0.9;
    double beta2 = opts->has_float("beta2") ? opts->get_float("beta2") : 0.99;
    double init_learning_rate = opts->has_float("init_learning_rate") ? opts->get_float("init_learning_rate") : 0.01;
    double hyper_learning_rate = opts->has_float("hyper_learning_rate") ? opts->get_float("hyper_learning_rate") : 1e-7;
    double momentum = opts->has_float("momentum") ? opts->get_float("momentum") : 0.9;
    double decay_rate = opts->has_float("decay_rate") ? opts->get_float("decay_rate") : 0.5;
    bool nesterov = opts->has_bool("nesterov") ? opts->get_float("nesterov") : false;

    lbann_data::Optimizer *opt = new lbann_data::Optimizer;

    //construct the new optimizer
    std::string opt_string = opts->get_string("opt");
    if (opt_string == "adagrad") {
      lbann_data::Adagrad *a = new lbann_data::Adagrad;
      a->set_learn_rate(learn_rate);
      a->set_eps(eps);
      opt->set_allocated_adagrad(a);
    } else if (opt_string == "adam") {
      lbann_data::Adam *a = new lbann_data::Adam;
      a->set_learn_rate(learn_rate);
      a->set_eps(eps);
      a->set_beta1(beta1);
      a->set_beta2(beta2);
      opt->set_allocated_adam(a);
    } else if (opt_string == "hypergradient_adam") {
      lbann_data::HypergradientAdam *a = new lbann_data::HypergradientAdam;
      a->set_init_learning_rate(init_learning_rate);
      a->set_hyper_learning_rate(hyper_learning_rate);
      a->set_beta1(beta1);
      a->set_beta2(beta2);
      a->set_eps(eps);
      opt->set_allocated_hypergradient_adam(a);
    } else if (opt_string == "rmsprop") {
      lbann_data::Rmsprop *a = new lbann_data::Rmsprop;
      a->set_learn_rate(learn_rate);
      a->set_decay_rate(decay_rate);
      a->set_eps(eps);
      opt->set_allocated_rmsprop(a);
    } else if (opt_string == "sgd") {
      if (master) std::cerr << "\n\nsetting: sgd\n\n";
      lbann_data::Sgd *a = new lbann_data::Sgd;
      a->set_learn_rate(learn_rate);
      a->set_momentum(momentum);
      a->set_decay_rate(decay_rate);
      a->set_nesterov(nesterov);
      opt->set_allocated_sgd(a);
    } else {
        std::stringstream err;
        err << __FILE__ << " " << __LINE__
            << " :: unknown string for --optimizer: " << opt_string
            << " should be on of: adagrad, adam, hypergradient_adam, rmsprop, sgd";
        throw lbann_exception(err.str());
    }
    p.set_allocated_optimizer(opt);
  }
}

void print_parameters(lbann::lbann_comm *comm, lbann_data::LbannPB& p)
{
  if (not comm->am_world_master()) {
    return;
  }

  const lbann_data::Model &m = p.model();

  cout << endl
       << "Running with these parameters:\n"
       << " General:\n"
       << "  mini_batch_size:      " << m.mini_batch_size() << endl
       << "  num_epochs:           " << m.num_epochs()  << endl
       << "  block_size:           " << m.block_size()  << endl
       << "  procs_per_model:      " << m.procs_per_model()  << endl
       << "  num_gpus:             " << m.num_gpus()  << endl
       << "  num_parallel_readers: " << m.num_parallel_readers()  << endl
       << "  use_cudnn:            " << m.use_cudnn()  << endl
       << "  objective_function:   " << m.objective_function()  << endl
       << "  data_layout:          " << m.data_layout()  << endl
       << "     (only used for metrics)\n"
       << "\n"
       << " Optimizer:  ";

  const lbann_data::Optimizer &o = p.optimizer();
  if (o.has_adagrad()) {
    const lbann_data::Adagrad &a = o.adagrad();
    cout << "  Adagrad\n"
         << "  learn_rate: " << a.learn_rate()  << endl
         << "  eps:        " << a.eps()  << endl;
  } else if (o.has_rmsprop()) {
    const lbann_data::Rmsprop &a = o.rmsprop();
    cout <<  "  Rmsprop\n"
         << "  learn_rate: " << a.learn_rate()  << endl
         << "  decay_rate: " << a.decay_rate()  << endl
         << "  eps:        " << a.eps()  << endl;
  } else if (o.has_adam()) {
    const lbann_data::Adam &a = o.adam();
    cout << "  Adam\n"
         << "  learn_rate: " << a.learn_rate()  << endl
         << "  beta1:      " << a.beta1()  << endl
         << "  beta2:      " << a.beta2()  << endl
         << "  eps:        " << a.eps()  << endl;
  } else if (o.has_hypergradient_adam()) {
    const lbann_data::HypergradientAdam &a = o.hypergradient_adam();
    cout << "  HypergradientAdam\n"
         << "  init_learning_rate:  " << a.init_learning_rate()  << endl
         << "  hyper_learning_rate: " << a.hyper_learning_rate()  << endl
         << "  beta1:               " << a.beta1()  << endl
         << "  beta2:               " << a.beta2()  << endl
         << "  eps:                 " << a.eps()  << endl;
  } else if (o.has_sgd()) {
    const lbann_data::Sgd &a = o.sgd();
    cout << "  Sgd\n"
         << "  learn_rate: " << a.learn_rate()  << endl
         << "  momentum:   " << a.momentum()  << endl
         << "  decay_rate: " << a.decay_rate()  << endl
         << "  nesterov:   " << a.nesterov()  << endl;
  }
}

void print_help(lbann::lbann_comm *comm)
{
  if (not comm->am_world_master()) {
    return;
  }

  cerr <<
       "General usage: you need to specify three prototext files, e.g:\n"
       "  srun -n# proto --model=<string> --optimizer=<string> --reader=<string>\n"
       "\n"
       "  However, if you are re-running an experiment from a previously saved\n"
       "  file, you only need to specify --model=<string>\n"
       "  When proto is run, an output file containing the concatenated prototext\n"
       "  files, along with other data is written. The default name for this file\n"
       "  is 'data.prototext'  You can specify an alternative name via the option:\n"
       "  --saveme=<string>  You can suppress writing the file via the option:\n"
       "  --saveme=0\n"
       "\n"
       "Some prototext values can be over-riden on the command line;\n"
       "(notes: use '1' or '0' for bool; if no value is given for a flag,\n"
       "        e.g: --use_cudnn, then a value of '1' is assigned)\n"
       "\n"
       "General:\n"
       "  --mini_batch_size=<int>\n"
       "  --num_epochs=<int>\n"
       "  --block_size=<int>\n"
       "  --procs_per_model=<int>\n"
       "  --num_gpus=<int>\n"
       "  --use_cudnn=<bool>\n"
       "     has no effect unless lbann was compiled with: __LIB_CUDNN\n"
       "  --objective_function<string>\n"
       "      <string> must be: categorical_cross_entropy or mean_squared_error\n"
       "  --data_layout<string>\n"
       "      <string> must be: data_parallel or model_parallel\n"
       "      note: this will be applied to all layers, metrics (and others)\n"
       "            that take DATA_PARALLEL or MODEL_PARALLEL as a template parameter\n"
       "\n"
       "DataReaders:\n"
       "  --data_filedir_train=<string>   --data_filedir_test=<string>\n"
       "  --data_filename_train=<string>  --data_filename_test=<string>\n"
       "  --label_filename_train=<string> --label_filename_test=<string>\n"
       "\n"
       "Callbacks:\n"
       "  --image_dir=<string>\n"
       "      if the model has callback_save_images, this determines where the\n"
       "      images are saved\n"
       "  --no_im_comm=<bool>\n"
       "      removes ImComm callback, if present; this is intended for\n"
       "      running alexnet with a single model, but may be useful elsewhere\n"
       "\n"
       "Optimizers; all values except for nesterov are floats;\n"
       "            the values shown in <...> are the default values, that will be\n"
       "            used if the option is not specified on the cmd line.\n"
       "            If you specify an option that is not applicable to your choice\n"
       "            of optimizer, the option is ignored\n"
       "\n"
       "  --opt=<string>\n"
       "     <string> must be one of:\n"
       "         adagrad, adam, hypergradient_adam, rmsprop, sgd\n"
       "\n"
       "  --learn_rate=< 0.01 >          (all except hypergradient_adam)\n"
       "  --eps=< 1e-8 >                 (all except sgd)\n"
       "  --beta1=< 0.9 >                (adam, hypergradient_adam)\n"
       "  --beta2=< 0.99 >               (adam, hypergradient_adam)\n"
       "  --init_learning_rate=< 0.01 >  (hypergradient_adam)\n"
       "  --hyper_learning_rate=< 1e-7 > (hypergradient_adam)\n"
       "  --momentum=< 0.9 >             (sgd)\n"
       "  --decay_rate=< 0.5 >           (sgd, rmsprop)\n"
       "  --nesterov=< false >           (sgd)\n";
}

void copy_file(std::string fn, std::ofstream &out)
{
  std::ifstream in(fn.c_str());
  if (not in.is_open()) {
    std::stringstream err;
    err << __FILE__ << " " << __LINE__
        << " :: failed to open file for reading: " << fn;
    throw std::runtime_error(err.str());
  }
  std::stringstream s;
  s << in.rdbuf();
  out << s.str();
}

void save_session(lbann::lbann_comm *comm, int argc, char **argv, lbann_data::LbannPB& p)
{
  if (not comm->am_world_master()) {
    return;
  }

  options *opts = options::get();

  //do not write output file for a repeated experiment;
  //may want to revisit this decision later ...
  if (opts->has_string("loadme")) {
    return;
  }

  //get output filename
  std::string base = ".";
  if (not opts->has_string("saveme")) {
    std::cerr << "\nNOT WRITING SAVE_SESSION FILE since option --saveme=<string> is absent\n\n";
    return;
  }
  std::string name = opts->get_string("saveme");
  if (name == "0") {
    std::cerr << "\nNOT WRITING SAVE_SESSION FILE due to option: --saveme=0\n\n";
    return;
  }

  //check if "name" exists; if yes, append "_1"
  bool exists = false;
  ifstream in(name.c_str());
  if (in) {
    exists = true;
    in.close();
  }
  if (exists) {
    name += "_1";
    //opts["saveme"] = name;
  }

  //open output file
  std::ofstream out(name.c_str());
  if (not out.is_open()) {
    std::stringstream err;
    err << __FILE__ << " " << __LINE__
        << " :: failed to open file for writing: " << name;
    throw std::runtime_error(err.str());
  }
  std::cout << std::endl << "writing options and prototext to file: " << name << "\n\n";

  //output all data
  out << "# cmd line for original experiment:\n#  $ ";
  for (int h=0; h<argc; h++) {
    out << argv[h] << " ";
  }
  std::string lbann_version("unknown: LBANN_VERSION is not defined");

#ifdef LBANN_VERSION
  lbann_version = LBANN_VERSION;
#endif

  int size;
  MPI_Comm_size(MPI_COMM_WORLD, &size);
  std::time_t r = std::time(nullptr);
  char *tm = std::ctime(&r);
  size_t fixme = strlen(tm);
  tm[fixme-1] = 0;
  out << "\n#\n# Experiment conducted at: "
      <<  tm
      << "\n#\n#\n# Experiment was run with lbann version: "
      << lbann_version << "\n#\n#\n# To rerun the experiment: \n"
      << "#  $ srun -n" << size << " " << argv[0]
      << " --loadme=" << opts->get_string("saveme") << "\n#\n#\n";

  out << "# Selected SLURM Environment Variables:\n";
  std::vector<std::string> v = {"HOST", "SLURM_NODELIST", "SLURM_NNODES", "SLURM_NTASKS", "SLURM_TASKS_PER_NODE"};
  for (size_t i=0; i<v.size(); i++) {
    char *c = std::getenv(v[i].c_str());
    if (c != 0) {
      out << "# " << v[i] << "=" << c << std::endl;
    }
  }
  out << "\n#\n#\n";

  std::string s;
  google::protobuf::TextFormat::PrintToString(p, &s);
  out << s;
  out.close();
}<|MERGE_RESOLUTION|>--- conflicted
+++ resolved
@@ -448,18 +448,9 @@
     if (layer.has_batch_normalization()) {
       const lbann_data::BatchNormalization& ell = layer.batch_normalization();
       if (dl == data_layout::MODEL_PARALLEL) {
-<<<<<<< HEAD
-        d = new batch_normalization<data_layout::MODEL_PARALLEL>(
-          layer_id,
-          comm,
-          ell.decay(),
-          ell.gamma(),
-          ell.beta());
-=======
         err << __FILE__ << " " << __LINE__ << " :: batch_normalization "
             << "does not support MODEL_PARALLEL layouts";
         throw lbann_exception(err.str());
->>>>>>> 0869b41a
       } else {
         d = new batch_normalization<data_layout::DATA_PARALLEL>(
           layer_id,
