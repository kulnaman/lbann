--- conflicted
+++ resolved
@@ -208,8 +208,4 @@
 # Deal with the fact that spack should not install a package when doing setup"
 FIX="spack uninstall -y lbann"
 echo $FIX
-<<<<<<< HEAD
-$FIX
-=======
-eval $FIX
->>>>>>> 046e640d
+eval $FIX