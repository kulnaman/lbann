#!/bin/bash

# Detect system parameters
CLUSTER=$(hostname | sed 's/\([a-zA-Z][a-zA-Z]*\)[0-9]*/\1/g')
TOSS=$(uname -r | sed 's/\([0-9][0-9]*\.*\)\-.*/\1/g')
ARCH=$(uname -m)

################################################################
# Default options
################################################################

COMPILER=gnu
if [ "${CLUSTER}" == "surface" -o "${CLUSTER}" == "pascal" ]; then
    # NVCC in CUDA 9.1 does not support GCC versions later than 6
    COMPILER=gnu
    module load gcc/4.9.3
fi
if [ "${ARCH}" == "x86_64" ]; then
    MPI=mvapich2
elif [ "${ARCH}" == "ppc64le" ]; then
    MPI=spectrum
fi
BUILD_TYPE=Release
Elemental_DIR=
case $TOSS in
	3.10.0|4.11.0|4.14.0)
		OpenCV_DIR=""
		if [ "${ARCH}" == "x86_64" ]; then
			export VTUNE_DIR=/usr/tce/packages/vtune/default
		elif [ "${ARCH}" == "ppc64le" ]; then
			export VTUNE_DIR=
		fi
		;;
	*)
      OpenCV_DIR=/usr/gapps/brain/tools/OpenCV/2.4.13
      export VTUNE_DIR=/usr/local/tools/vtune
	  ;;
esac
if [ "${ARCH}" == "x86_64" ]; then
    if [ "${CLUSTER}" == "quartz" ]; then
        IPPROOT=/p/lscratchh/brainusr/ippicv_lnx
    else
        IPPROOT=/p/lscratchf/brainusr/ippicv_lnx
    fi
fi

#CONDUIT_DIR=/usr/workspace/wsb/icfsi/conduit/install-toss3

ELEMENTAL_MATH_LIBS=
PATCH_OPENBLAS=ON
C_FLAGS=
CXX_FLAGS=-DLBANN_SET_EL_RNG
Fortran_FLAGS=
CLEAN_BUILD=0
DATATYPE=float
VERBOSE=0
CMAKE_INSTALL_MESSAGE=LAZY
MAKE_NUM_PROCESSES=$(($(nproc) + 1))
GEN_DOC=0
INSTALL_LBANN=0
BUILD_DIR=
INSTALL_DIR=
BUILD_SUFFIX=
DETERMINISTIC=OFF
WITH_CUDA=
WITH_TOPO_AWARE=ON
INSTRUMENT=
WITH_ALUMINUM=
ALUMINUM_WITH_MPI_CUDA=OFF
ALUMINUM_WITH_NCCL=
WITH_CONDUIT=OFF
WITH_TBINF=OFF
RECONFIGURE=0
# In case that autoconf fails during on-demand buid on surface, try the newer
# version of autoconf installed under '/p/lscratchh/brainusr/autoconf/bin'
# by putting it at the beginning of the PATH or use the preinstalled library
# by enabling LIBJPEG_TURBO_DIR
WITH_LIBJPEG_TURBO=ON
#LIBJPEG_TURBO_DIR="/p/lscratchf/brainusr/libjpeg-turbo-1.5.2"
#LIBJPEG_TURBO_DIR="/p/lscratchh/brainusr/libjpeg-turbo-1.5.2"

function version_gt() { test "$(printf '%s\n' "$@" | sort -V | head -n 1)" != "$1"; }

if [ "${CLUSTER}" == "surface" ]; then
    AUTOCONF_CUSTOM_DIR=/p/lscratchh/brainusr/autoconf/bin
    AUTOCONF_VER_DEFAULT=`autoconf --version | awk '(FNR==1){print $NF}'`
    AUTOCONF_VER_CUSTOM=`${AUTOCONF_CUSTOM_DIR}/autoconf --version | awk '(FNR==1){print $NF}'`

    if version_gt ${AUTOCONF_VER_CUSTOM} ${AUTOCONF_VER_DEFAULT}; then
        PATH=${AUTOCONF_CUSTOM_DIR}:${PATH}
    fi
fi

################################################################
# Help message
################################################################

function help_message {
    local SCRIPT=$(basename ${0})
    local N=$(tput sgr0)    # Normal text
    local C=$(tput setf 4)  # Colored text
    cat << EOF
Build LBANN on an LLNL LC system.
Can be called anywhere in the LBANN project tree.
Usage: ${SCRIPT} [options]
Options:
  ${C}--help${N}                  Display this help message and exit.
  ${C}--compiler${N} <val>        Specify compiler ('gnu' or 'intel' or 'clang').
  ${C}--mpi${N} <val>             Specify MPI library ('mvapich2' or 'openmpi' or 'spectrum').
  ${C}--datatype${N} <val>        Datatype size in bytes (4 for float and 8 for double).
  ${C}--verbose${N}               Verbose output.
  ${C}--debug${N}                 Build with debug flag.
  ${C}--tbinf${N}                 Build with Tensorboard interface.
  ${C}--vtune${N}                 Build with VTune profiling libraries.
  ${C}--nvprof${N}                Build with region annotations for NVPROF.
  ${C}--reconfigure${N}           Reconfigure build. Used when build parameters are changed (e.g current build is release and --debug is desired). Clean build overrides
  ${C}--clean-build${N}           Clean build directory before building.
  ${C}--make-processes${N} <val>  Number of parallel processes for make.
  ${C}--doc${N}                   Generate documentation.
  ${C}--install-lbann${N}         Install LBANN headers and dynamic library into the build directory.
  ${C}--build${N}                 Specify alternative build directory; default is <lbann_home>/build.
  ${C}--suffix${N}                Specify suffix for build directory. If you are, e.g, building on surface, your build will be <someplace>/surface.llnl.gov, regardless of your choice of compiler or other flags. This option enables you to specify, e.g: --suffix gnu_debug, in which case your build will be in the directory <someplace>/surface.llnl.gov.gnu_debug
  ${C}--instrument${N}            Use -finstrument-functions flag, for profiling stack traces
  ${C}--disable-cuda${N}          Disable CUDA
  ${C}--disable-topo-aware${N}    Disable topological-aware configuration (no HWLOC)
  ${C}--disable-aluminum${N}           Disable the Aluminum communication library
  ${C}--aluminum-with-mpi-cuda         Enable MPI-CUDA backend in Aluminum
<<<<<<< HEAD
  ${C}--disable-aluminum-with-nccl     Disable the NCCL backend in Aluminum
=======
  ${C}--aluminum-with-nccl             Enable NCCL backend in Aluminum
  ${C}--with-conduit              Build with conduit interface
>>>>>>> 04c80dde
EOF
}

################################################################
# Parse command-line arguments
################################################################

while :; do
    case ${1} in
        -h|--help)
            # Help message
            help_message
            exit 0
            ;;
        --build)
            # Change default build directory
            if [ -n "${2}" ]; then
                ALTERNATE_BUILD_DIR=${2}
                shift
            else
                echo "\"${1}\" option requires a non-empty option argument" >&2
                exit 1
            fi
            ;;
        --suffix)
            # Specify suffix for build directory
            if [ -n "${2}" ]; then
                BUILD_SUFFIX=${2}
                shift
            else
                echo "\"${1}\" option requires a non-empty option argument" >&2
                exit 1
            fi
            ;;
        --compiler)
            # Choose compiler
            if [ -n "${2}" ]; then
                COMPILER=${2}
                shift
            else
                echo "\"${1}\" option requires a non-empty option argument" >&2
                exit 1
            fi
            ;;
        --mpi)
            # Choose mpi library
            if [ -n "${2}" ]; then
                MPI=${2}
                shift
            else
                echo "\"${1}\" option requires a non-empty option argument" >&2
                exit 1
            fi
            ;;
        --datatype)
            # Set datatype size
            if [ -n "${2}" ]; then
                DATATYPE=${2}
                shift
            else
                echo "\"${1}\" option requires a non-empty option argument" >&2
                exit 1
            fi
            ;;
        -v|--verbose)
            # Verbose output
            VERBOSE=1
            CMAKE_INSTALL_MESSAGE=ALWAYS
            ;;
        -d|--debug)
            # Debug mode
            BUILD_TYPE=Debug
            DETERMINISTIC=ON
            ;;
        --tbinf)
            # Tensorboard interface
            WITH_TBINF=ON
            ;;
        --vtune)
            # VTune libraries
            WITH_VTUNE=ON
            ;;
        --nvprof)
            WITH_NVPROF=ON
            ;;
        --clean-build|--build-clean)
            # Clean build directory
            CLEAN_BUILD=1
            ;;
        -j|--make-processes)
            if [ -n "${2}" ]; then
                MAKE_NUM_PROCESSES=${2}
                shift
            else
                echo "\"${1}\" option requires a non-empty option argument" >&2
                exit 1
            fi
            ;;
        --doc)
            # Generate documentation
            GEN_DOC=1
            ;;
        -i|--install-lbann)
            INSTALL_LBANN=1
            ;;
        --disable-cuda)
            WITH_CUDA=OFF
            ;;
        --disable-topo-aware)
            WITH_TOPO_AWARE=OFF
            ;;
        --disable-aluminum)
            WITH_ALUMINUM=OFF
            ;;
        --aluminum-with-mpi-cuda)
            WITH_ALUMINUM=ON
            ALUMINUM_WITH_MPI_CUDA=ON
            ;;
        --disable-aluminum-with-nccl)
            ALUMINUM_WITH_NCCL=OFF
            ;;
        --with-conduit)
            WITH_CONDUIT=ON
            ;;
        --instrument)
            INSTRUMENT="-finstrument-functions -ldl"
            ;;
        --reconfigure)
            RECONFIGURE=1
            ;;
        -?*)
            # Unknown option
            echo "Unknown option (${1})" >&2
            exit 1
            ;;
        *)
            # Break loop if there are no more options
            break
    esac
    shift
done

################################################################
# Initialize package system
################################################################

# Determine whether system uses modules
USE_MODULES=0
case $TOSS in
	3.10.0|4.11.0|4.14.0)
		USE_MODULES=1
		;;
	2.6.32)
		USE_MODULES=0
		;;
	*)
		# Initialize modules
		. /usr/share/[mM]odules/init/bash
		USE_MODULES=1
		;;
esac

# Initialize Dotkit if system doesn't use modules
if [ ${USE_MODULES} -eq 0 ]; then
    . /usr/local/tools/dotkit/init.sh
fi

# Load packages
if [ ${USE_MODULES} -ne 0 ]; then
    module load git
    module load cmake/3.9.2
    CMAKE_PATH=$(dirname $(which cmake))
else
    use git
    CMAKE_PATH=/usr/workspace/wsb/brain/utils/toss2/cmake-3.9.6/bin
fi

if [ ${CLUSTER} == "ray" -o ${CLUSTER} == "sierra" ]; then
	# the latest version, 3.12.1, has several issues
    module load cmake/3.9.2
    CMAKE_PATH=$(dirname $(which cmake))
fi

################################################################
# Initialize C/C++/Fortran compilers
################################################################

# Get compiler directory
COMPILER_=${COMPILER}
if [ ${USE_MODULES} -ne 0 ]; then
    if [ "${COMPILER_}" == "gnu" ]; then
        COMPILER_=gcc
    fi
    if [ -z "$(module list 2>&1 | grep ${COMPILER_})" ]; then
        if [ "${COMPILER_}" == "gcc" ]; then
            # Special case to avoid GCC 8.1
            # Note: This should be removed once the bug in GCC 8.1 is
            # patched. See https://github.com/LLNL/lbann/issues/529.
            COMPILER_=$(module --terse spider ${COMPILER_} 2>&1 | grep -v 8.1.0 | sed '/^$/d' | tail -1)
        else
            COMPILER_=$(module --terse spider ${COMPILER_} 2>&1 | sed '/^$/d' | tail -1)
        fi
        module load ${COMPILER_}
    fi
    if [ -z "$(module list 2>&1 | grep ${COMPILER_})" ]; then
        echo "Could not load module (${COMPILER_})"
        exit 1
    fi
    COMPILER_BASE="$(module show ${COMPILER_} 2>&1 | grep '\"PATH\"' | cut -d ',' -f 2 | cut -d ')' -f 1 | sed 's/\/bin//' | sed 's/\"//g')"
else
    if [ "${COMPILER_}" == "intel" ]; then
        COMPILER_=ic-17.0.174
    elif [ "${COMPILER_}" == "gnu" ]; then
        COMPILER_=gcc-4.9.3p
    fi
    if [ -z "$(use | grep ${COMPILER_})" ]; then
        use ${COMPILER_}
    fi
    COMPILER_="$(use | sed 's/ //g' | egrep -e "^${COMPILER_}")"
    if [ -z "${COMPILER_}" ]; then
        echo "Could not load dotkit for ${COMPILER_}"
        exit 1
    fi
    COMPILER_BASE="$(use -hv ${COMPILER_} | grep 'dk_alter PATH' | awk '{print $3}' | sed 's/\/bin//')"
fi
COMPILER_STRIP="$(echo ${COMPILER_} | sed "s/[^[a-z]//g")"
# Get compiler paths
if [ "${COMPILER}" == "gnu" ]; then
    # GNU compilers
    C_COMPILER=${COMPILER_BASE}/bin/gcc
    CXX_COMPILER=${COMPILER_BASE}/bin/g++
    Fortran_COMPILER=${COMPILER_BASE}/bin/gfortran
    COMPILER_VERSION=$(${C_COMPILER} --version | head -n 1 | awk '{print $3}')
    FORTRAN_LIB=${COMPILER_BASE}/lib64/libgfortran.so
elif [ "${COMPILER}" == "intel" ]; then
    # Intel compilers
    C_COMPILER=${COMPILER_BASE}/bin/icc
    CXX_COMPILER=${COMPILER_BASE}/bin/icpc
    Fortran_COMPILER=${COMPILER_BASE}/bin/ifort
    COMPILER_VERSION=$(${C_COMPILER} --version | head -n 1 | awk '{print $3}')
    FORTRAN_LIB=${COMPILER_BASE}/lib/intel64/libifcoremt.so.5
    CXX_FLAGS="${CXX_FLAGS} -std=c++11"
elif [ "${COMPILER}" == "clang" ]; then
    # clang
    # clang depends on gnu fortran library. so, find the dependency
    if [ "${CLUSTER}" == "ray" -o "{CLUSTER}" == "sierra" ]; then
        #gccdep=`ldd ${COMPILER_BASE}/lib/*.so 2> /dev/null | grep gcc | awk '(NF>2){print $3}' | sort | uniq | head -n 1`
        #GCC_VERSION=`ls -l $gccdep | awk '{print $NF}' | cut -d '-' -f 2 | cut -d '/' -f 1`
        # Forcing to gcc 4.9.3 because of the current way of ray's gcc and various clang installation
        GCC_VERSION=4.9.3
        GNU_DIR=/usr/tce/packages/gcc/gcc-${GCC_VERSION}
    elif [ ${USE_MODULES} -ne 0 ]; then
        GCC_VERSION=$(ldd ${COMPILER_BASE}/lib/libclang.so | grep gcc- | awk 'BEGIN{FS="/"} {for (i=1;i<=NF; i++) if ($i~/^gcc-/) print $i}' | tail -n 1)
        GNU_DIR=/usr/tce/packages/gcc/${GCC_VERSION}
    else
        GCC_VERSION=$(ldd ${COMPILER_BASE}/lib/libclang.so | grep gnu | awk 'BEGIN{FS="/"} {for (i=1;i<=NF; i++) if ($i~/^gnu$/) print $(i+1)}' | tail -n 1)
        GNU_DIR=/usr/apps/gnu/${GCC_VERSION}
    fi
    C_COMPILER=${COMPILER_BASE}/bin/clang
    CXX_COMPILER=${COMPILER_BASE}/bin/clang++
    Fortran_COMPILER=${GNU_DIR}/bin/gfortran
    FORTRAN_LIB=${GNU_DIR}/lib64/libgfortran.so
    COMPILER_VERSION=$(${C_COMPILER} --version | awk '(($1=="clang")&&($2=="version")){print $3}')
    MPICH_FC=${GNU_DIR}/bin/gfortran
    #MPI_Fortran_COMPILER="${MPI_DIR}/bin/mpifort -fc=${Fortran_COMPILER}" $ done by exporting MPICH_FC
else
    # Unrecognized compiler
    echo "Unrecognized compiler (${COMPILER})"
    exit 1
fi
# Add compiler optimization flags
if [ "${BUILD_TYPE}" == "Release" ]; then
    if [ "${COMPILER}" == "gnu" ]; then
        C_FLAGS="${C_FLAGS} -O3 ${INSTRUMENT}"
        CXX_FLAGS="${CXX_FLAGS} -O3 ${INSTRUMENT}"
        Fortran_FLAGS="${Fortran_FLAGS} -O3"
        if [ "${CLUSTER}" == "catalyst" ]; then
            C_FLAGS="${C_FLAGS} -march=ivybridge -mtune=ivybridge"
            CXX_FLAGS="${CXX_FLAGS} -march=ivybridge -mtune=ivybridge"
            Fortran_FLAGS="${Fortran_FLAGS} -march=ivybridge -mtune=ivybridge"
        elif [ "${CLUSTER}" == "quartz" ] || [ "${CLUSTER}" == "pascal" ] ; then
            C_FLAGS="${C_FLAGS} -march=broadwell -mtune=broadwell"
            CXX_FLAGS="${CXX_FLAGS} -march=broadwell -mtune=broadwell"
            Fortran_FLAGS="${Fortran_FLAGS} -march=broadwell -mtune=broadwell"
        elif [ "${CLUSTER}" == "surface" ]; then
            C_FLAGS="${C_FLAGS} -march=sandybridge -mtune=sandybridge"
            CXX_FLAGS="${CXX_FLAGS} -march=sandybridge -mtune=sandybridge"
            Fortran_FLAGS="${Fortran_FLAGS} -march=sandybridge -mtune=sandybridge"
        elif [ "${CLUSTER}" == "ray" ]; then
            C_FLAGS="${C_FLAGS} -mcpu=power8 -mtune=power8"
            CXX_FLAGS="${CXX_FLAGS} -mcpu=power8 -mtune=power8"
            Fortran_FLAGS="${Fortran_FLAGS} -mcpu=power8 -mtune=power8"
        elif [ "${CLUSTER}" == "sierra" ]; then
			# no power9 option shown in the manual
            C_FLAGS="${C_FLAGS} -mcpu=power8 -mtune=power8"
            CXX_FLAGS="${CXX_FLAGS} -mcpu=power8 -mtune=power8"
            Fortran_FLAGS="${Fortran_FLAGS} -mcpu=power8 -mtune=power8"
        fi
    fi
else
    if [ "${COMPILER}" == "gnu" ]; then
        C_FLAGS="${C_FLAGS} -g ${INSTRUMENT}"
        CXX_FLAGS="${CXX_FLAGS} -g ${INSTRUMENT}"
        Fortran_FLAGS="${Fortran_FLAGS} -g"
    fi
fi

# Add flag for libldl: may be needed some compilers
CXX_FLAGS="${CXX_FLAGS} -ldl"
C_FLAGS="${CXX_FLAGS}"


# Set environment variables
CC=${C_COMPILER}
CXX=${CXX_COMPILER}


################################################################
# Initialize directories
################################################################

# Get LBANN root directory
ROOT_DIR=$(git rev-parse --show-toplevel)

# Initialize build directory
if [ -z "${BUILD_DIR}" ]; then
    BUILD_DIR=${ROOT_DIR}/build/${COMPILER}.${BUILD_TYPE}.${CLUSTER}.llnl.gov
fi
if [ -n "${BUILD_SUFFIX}" ]; then
    BUILD_DIR=${BUILD_DIR}.${BUILD_SUFFIX}
fi
mkdir -p ${BUILD_DIR}

# Initialize install directory
if [ -z "${INSTALL_DIR}" ]; then
    INSTALL_DIR=${BUILD_DIR}/install
fi
mkdir -p ${INSTALL_DIR}

SUPERBUILD_DIR="${ROOT_DIR}/superbuild"


################################################################
# Initialize MPI compilers
################################################################

# Invalid MPI libraries
if [ "${ARCH}" == "x86_64" ] && [ "${MPI}" != "mvapich2" ] && [ "${MPI}" != "openmpi" ]; then
    echo "Invalid MPI library selected (${MPI})"
    exit 1
fi
if [ "${ARCH}" == "ppc64le" ] && [ "${MPI}" != "spectrum" ]; then
    echo "Invalid MPI library selected (${MPI})"
    exit 1
fi

if [ "${MPI}" == "spectrum" ]; then
    MPI=spectrum-mpi
fi

# Use CUDA-aware MVAPICH2 on Surface and Pascal
if [ "${CLUSTER}" == "pascal" -o "${CLUSTER}" == "surface" ]; then
  MPI_HOME=/usr/workspace/wsb/brain/utils/toss3/mvapich2-2.3rc2-gcc-4.9.3-cuda-9.1-install/
  export MV2_USE_CUDA=1
fi

if [ -z "${MPI_HOME}" ]; then
	if [ ${USE_MODULES} -ne 0 ]; then
		if [ -z "$(module list 2>&1 | grep ${MPI})" ]; then
			MPI=$(module --terse spider ${MPI} 2>&1 | sed '/^$/d' | tail -1)
			module load ${MPI}
		fi
		if [ -z "$(module list 2>&1 | grep ${MPI})" ]; then
			echo "Could not load module (${MPI})"
			exit 1
		fi
		MPI_HOME=$(module show ${MPI} 2>&1 | grep '\"PATH\"' | cut -d ',' -f 2 | cut -d ')' -f 1 | sed 's/\/bin//' | sed 's/\"//g')
	else
		# The idea here is to check if the module of the specified mpi type is loaded
		MPI_DOTKIT=$(use | grep ${MPI} | sed 's/ //g')
		if [ -z "${MPI_DOTKIT}" ]; then
			if [ "${COMPILER}" == "gnu" ] || [ "${COMPILER}" == "intel" ] || [ "${COMPILER}" == "pgi" ] ; then
				MPI_COMPILER=-${COMPILER}
			elif [ "${COMPILER}" == "clang" ]; then
				MPI_COMPILER=-gnu
			fi
			# The default MVAPICH version does not work on surface
			if [ "${CLUSTER}" == "surface" -a "${MPI}" == "mvapich2" ]; then
				MPI_VERSION="-2.2"
			else
				MPI_VERSION=""
			fi
		else
			MPI_COMPILER=-$(echo ${MPI_DOTKIT} | awk 'BEGIN{FS="-"}{print $2}')
			MPI_VERSION=-$(echo ${MPI_DOTKIT} |  awk 'BEGIN{FS="-"}{print $NF}')
		fi
		if [ "${BUILD_TYPE}" == "Debug" ]; then
			MPI_DEBUG="-debug"
		else
			MPI_DEBUG=""
		fi
		MPI_DOTKIT=${MPI}${MPI_COMPILER}${MPI_DEBUG}${MPI_VERSION}
		echo "Using ${MPI_DOTKIT}"
		use ${MPI_DOTKIT}
		if [ -z "$(use | grep ${MPI_DOTKIT})" ]; then
			echo "Could not load dotkit (${MPI_DOTKIT})"
			exit 1
		fi
		if [ "${COMPILER}" == "gnu" ] || [ "${COMPILER}" == "intel" ] || [ "${COMPILER}" == "pgi" ]; then
			if [ "`echo ${MPI_DOTKIT} | grep ${COMPILER}`" == "" ] ; then
				echo "switch to an MPI version that is consistent with (${COMPILER}) compilers"
				exit 1
			fi
		fi
		MPI_HOME=$(use -hv ${MPI_DOTKIT} | grep 'dk_alter PATH' | awk '{print $3}' | sed 's/\/bin//')
	fi
fi

# Get MPI compilers
export MPI_HOME
export CMAKE_PREFIX_PATH=${MPI_HOME}:${CMAKE_PREFIX_PATH}
export MPI_C_COMPILER=${MPI_HOME}/bin/mpicc
export MPI_CXX_COMPILER=${MPI_HOME}/bin/mpicxx
export MPI_Fortran_COMPILER=${MPI_HOME}/bin/mpifort
if [ "${MPI}" == "spectrum-mpi" ]; then
    WITH_SPECTRUM=ON
fi

################################################################
# Initialize GPU libraries
################################################################

if [ "${CLUSTER}" == "surface" -o "${CLUSTER}" == "ray" -o \
	 "${CLUSTER}" == "pascal" -o "${CLUSTER}" == "sierra" ]; then
    HAS_GPU=1
    WITH_CUDA=${WITH_CUDA:-ON}
    WITH_CUDNN=ON
    WITH_CUB=ON
    ELEMENTAL_USE_CUBLAS=OFF
    WITH_ALUMINUM=${WITH_ALUMINUM:-ON}
    ALUMINUM_WITH_NCCL=${ALUMINUM_WITH_NCCL:-ON}
    case $CLUSTER in
		ray|sierra)
			export NCCL_DIR=/usr/workspace/wsb/brain/nccl2/nccl_2.3.4-1+cuda9.2_ppc64le
			;;
		*)
			export NCCL_DIR=/usr/workspace/wsb/brain/nccl2/nccl_2.2.12-1+cuda9.0_x86_64
			;;
	esac

    # Hack for surface
	case $CLUSTER in
		surface)
			. /usr/share/[mM]odules/init/bash
			CUDA_TOOLKIT_MODULE=cudatoolkit/9.1
			;;
		ray|sierra)
			module del cuda
			CUDA_TOOLKIT_MODULE=${CUDA_TOOLKIT_MODULE:-cuda/9.2.148}
			;;
	esac
fi

if [ "${WITH_CUDA}" == "ON" ]; then
	# Defines CUDA_TOOLKIT_ROOT_DIR
	if [ -z "${CUDA_TOOLKIT_ROOT_DIR}" ]; then
		if [ -n "${CUDA_PATH}" ]; then
			CUDA_TOOLKIT_ROOT_DIR=${CUDA_PATH}
		elif [ -n "${CUDA_HOME}" ]; then
			CUDA_TOOLKIT_ROOT_DIR=${CUDA_HOME}
		elif [ -n "${CUDA_TOOLKIT_MODULE}" -o ${USE_MODULES} -ne 0 ]; then
			CUDA_TOOLKIT_MODULE=${CUDA_TOOLKIT_MODULE:-cuda}
			module load ${CUDA_TOOLKIT_MODULE}
			CUDA_TOOLKIT_ROOT_DIR=${CUDA_HOME:-${CUDA_PATH}}
		fi
	fi
	if [ -n "${CUDA_TOOLKIT_ROOT_DIR}" -a -d "${CUDA_TOOLKIT_ROOT_DIR}" ]; then
		export CUDA_TOOLKIT_ROOT_DIR
	else
		echo "Could not find CUDA"
		exit 1
	fi
	# Defines CUDA_TOOLKIT_VERSION
	#CUDA_TOOLKIT_VERSION=$(ls -l ${CUDA_TOOLKIT_ROOT_DIR} | awk '{print $NF}' | cut -d '-' -f 2)
	CUDA_TOOLKIT_VERSION=$(${CUDA_TOOLKIT_ROOT_DIR}/bin/nvcc --version | grep -oE "V[0-9]+\.[0-9]+" | sed 's/V//')

	# CUDNN
	if [ -z "${CUDNN_DIR}" ]; then
		if [ "${CUDA_TOOLKIT_VERSION}" == "9.2" ]; then
			CUDNN_DIR=/usr/workspace/wsb/brain/cudnn/cudnn-7.2.1/cuda-${CUDA_TOOLKIT_VERSION}_${ARCH}
		elif [ "${CUDA_TOOLKIT_VERSION}" == "9.1" ]; then
			CUDNN_DIR=/usr/workspace/wsb/brain/cudnn/cudnn-7.1.3/cuda-${CUDA_TOOLKIT_VERSION}_${ARCH}
		fi
	fi
	if [ ! -d "${CUDNN_DIR}" ]; then
		echo "Could not find cuDNN at $CUDNN_DIR"
		exit 1
	fi
	export CUDNN_DIR
else
    HAS_GPU=0
    WITH_CUDA=${WITH_CUDA:-OFF}
    WITH_CUDNN=OFF
    ELEMENTAL_USE_CUBLAS=OFF
fi

################################################################
# Library options
################################################################
if [ "${CLUSTER}" == "sierra" ]; then
	OPENBLAS_ARCH="TARGET=POWER8"
else
	OPENBLAS_ARCH=
fi

if [ "${WITH_CONDUIT}" = "ON" ] ; then
echo $COMPILER_VERSION
  if [ -z ${CONDUIT_DIR} ] || [ ! -d ${CONDUIT_DIR} ] ; then
      echo "CONDUIT_DIR not available."
      if [ "${CLUSTER}" = "sierra" ]; then
          export CONDUIT_DIR=/usr/workspace/wsb/icfsi/conduit/install-blueos-dev
      elif [ "${CLUSTER}" = "catalyst" ] && [ "${COMPILER}" == "gnu" ] && [ "${COMPILER_VERSION}" = "7.1.0" ]; then
          export CONDUIT_DIR=/p/lscratchh/brainusr/conduit/install-catalyst-gcc7.1
      else
          # This installation has been built by using gcc 4.9.3 on a TOSS3 platform (quartz)
          export CONDUIT_DIR=/usr/workspace/wsb/icfsi/conduit/install-toss3-dev
      fi
      echo "Set to the default CONDUIT_DIR="$CONDUIT_DIR
  fi
fi
################################################################
# Display parameters
################################################################

# Function to print variable
function print_variable {
    echo "${1}=${!1}"
}

# Print parameters
if [ ${VERBOSE} -ne 0 ]; then
    echo ""
    echo "----------------------"
    echo "System parameters"
    echo "----------------------"
    print_variable CLUSTER
    print_variable TOSS
    print_variable ARCH
    print_variable HAS_GPU
    print_variable USE_MODULES
    echo ""
    echo "----------------------"
    echo "Compiler parameters"
    echo "----------------------"
    print_variable COMPILER
    print_variable COMPILER_VERSION
    print_variable MPI
    print_variable C_COMPILER
    print_variable CXX_COMPILER
    print_variable Fortran_COMPILER
    print_variable MPI_C_COMPILER
    print_variable MPI_CXX_COMPILER
    print_variable MPI_Fortran_COMPILER
    print_variable C_FLAGS
    print_variable CXX_FLAGS
    print_variable Fortran_FLAGS
    echo ""
    echo "----------------------"
    echo "Build parameters"
    echo "----------------------"
    print_variable BUILD_TYPE
    print_variable BUILD_SUFFIX
    print_variable BUILD_DIR
    print_variable INSTALL_DIR
    print_variable Elemental_DIR
    print_variable OpenCV_DIR
    print_variable VTUNE_DIR
    print_variable WITH_CUDA
    print_variable WITH_CUDNN
    print_variable WITH_NVPROF
    print_variable ELEMENTAL_USE_CUBLAS
    print_variable ELEMENTAL_MATH_LIBS
    print_variable PATCH_OPENBLAS
    print_variable DETERMINISTIC
    print_variable CLEAN_BUILD
    print_variable VERBOSE
    print_variable MAKE_NUM_PROCESSES
    print_variable GEN_DOC
    print_variable WITH_TOPO_AWARE
    echo ""
fi

################################################################
# Build LBANN
################################################################

# Work in build directory
pushd ${BUILD_DIR}

# Clean up build directory
if [ ${CLEAN_BUILD} -ne 0 ]; then
    CLEAN_COMMAND="rm -rf ${BUILD_DIR}/*"
    if [ ${VERBOSE} -ne 0 ]; then
        echo "${CLEAN_COMMAND}"
    fi
    eval ${CLEAN_COMMAND}
fi

if [ -f ${BUILD_DIR}/lbann/build/Makefile ] && [ ${RECONFIGURE} != 1 ]; then
    echo "Building previously configured LBANN"
    cd ${BUILD_DIR}/lbann/build/
    make -j${MAKE_NUM_PROCESSES} all
    make install -j${MAKE_NUM_PROCESSES} all
    exit $?
fi



# ATM: goes after Elemental_DIR
#-D OpenCV_DIR=${OpenCV_DIR} \

# Configure build with CMake
CONFIGURE_COMMAND=$(cat << EOF
 ${CMAKE_PATH}/cmake \
-D CMAKE_EXPORT_COMPILE_COMMANDS=ON \
-D CMAKE_BUILD_TYPE=${BUILD_TYPE} \
-D CMAKE_INSTALL_MESSAGE=${CMAKE_INSTALL_MESSAGE} \
-D CMAKE_INSTALL_PREFIX=${INSTALL_DIR} \
-D LBANN_SB_BUILD_CNPY=ON \
-D LBANN_SB_BUILD_HYDROGEN=ON \
-D LBANN_SB_FWD_HYDROGEN_Hydrogen_ENABLE_CUDA=${WITH_CUDA} \
-D LBANN_SB_BUILD_OPENBLAS=ON \
-D LBANN_SB_BUILD_OPENCV=ON \
-D LBANN_SB_BUILD_JPEG_TURBO=ON \
-D LBANN_SB_BUILD_PROTOBUF=ON \
-D LBANN_SB_BUILD_CUB=${WITH_CUB} \
-D LBANN_SB_BUILD_ALUMINUM=${WITH_ALUMINUM} \
-D ALUMINUM_ENABLE_MPI_CUDA=${ALUMINUM_WITH_MPI_CUDA} \
-D ALUMINUM_ENABLE_NCCL=${ALUMINUM_WITH_NCCL} \
-D LBANN_SB_BUILD_LBANN=ON \
-D CMAKE_CXX_FLAGS="${CXX_FLAGS}" \
-D CMAKE_C_FLAGS="${C_FLAGS}" \
-D CMAKE_C_COMPILER=${C_COMPILER} \
-D CMAKE_CXX_COMPILER=${CXX_COMPILER} \
-D CMAKE_Fortran_COMPILER=${Fortran_COMPILER} \
-D LBANN_WITH_CUDA=${WITH_CUDA} \
-D LBANN_WITH_NVPROF=${WITH_NVPROF} \
-D LBANN_WITH_VTUNE=${WITH_VTUNE} \
-D LBANN_WITH_TBINF=${WITH_TBINF} \
-D LBANN_WITH_TOPO_AWARE=${WITH_TOPO_AWARE} \
-D LBANN_DATATYPE=${DATATYPE} \
-D LBANN_DETERMINISTIC=${DETERMINISTIC} \
-D LBANN_WITH_ALUMINUM=${WITH_ALUMINUM} \
-D LBANN_WITH_CONDUIT=${WITH_CONDUIT} \
-D LBANN_CONDUIT_DIR=${CONDUIT_DIR} \
-D LBANN_BUILT_WITH_SPECTRUM=${WITH_SPECTRUM} \
-D OPENBLAS_ARCH_COMMAND=${OPENBLAS_ARCH} \
${SUPERBUILD_DIR}
EOF
)


if [ ${VERBOSE} -ne 0 ]; then
    echo "${CONFIGURE_COMMAND}"
fi
eval ${CONFIGURE_COMMAND}
if [ $? -ne 0 ]; then
    echo "--------------------"
    echo "CONFIGURE FAILED"
    echo "--------------------"
    exit 1
fi

# Build LBANN with make
# Note: Ensure Elemental to be built before LBANN. Dependency violation appears to occur only when using cuda_add_library.
BUILD_COMMAND="make -j${MAKE_NUM_PROCESSES} VERBOSE=${VERBOSE}"
if [ ${VERBOSE} -ne 0 ]; then
    echo "${BUILD_COMMAND}"
fi
eval ${BUILD_COMMAND}
if [ $? -ne 0 ]; then
    echo "--------------------"
    echo "MAKE FAILED"
    echo "--------------------"
    exit 1
fi

# Install LBANN with make
if [ ${INSTALL_LBANN} -ne 0 ]; then
    INSTALL_COMMAND="make install -j${MAKE_NUM_PROCESSES} VERBOSE=${VERBOSE}"
    if [ ${VERBOSE} -ne 0 ]; then
        echo "${INSTALL_COMMAND}"
    fi
    eval ${INSTALL_COMMAND}
    if [ $? -ne 0 ]; then
        echo "--------------------"
        echo "MAKE INSTALL FAILED"
        echo "--------------------"
        exit 1
    fi
fi

# Generate documentation with make
if [ ${GEN_DOC} -ne 0 ]; then
    DOC_COMMAND="make doc"
    if [ ${VERBOSE} -ne 0 ]; then
        echo "${DOC_COMMAND}"
    fi
    eval ${DOC_COMMAND}
    if [ $? -ne 0 ]; then
        echo "--------------------"
        echo "MAKE DOC FAILED"
        echo "--------------------"
        exit 1
    fi
fi

# Return to original directory
dirs -c<|MERGE_RESOLUTION|>--- conflicted
+++ resolved
@@ -125,12 +125,8 @@
   ${C}--disable-topo-aware${N}    Disable topological-aware configuration (no HWLOC)
   ${C}--disable-aluminum${N}           Disable the Aluminum communication library
   ${C}--aluminum-with-mpi-cuda         Enable MPI-CUDA backend in Aluminum
-<<<<<<< HEAD
   ${C}--disable-aluminum-with-nccl     Disable the NCCL backend in Aluminum
-=======
-  ${C}--aluminum-with-nccl             Enable NCCL backend in Aluminum
   ${C}--with-conduit              Build with conduit interface
->>>>>>> 04c80dde
 EOF
 }
 
