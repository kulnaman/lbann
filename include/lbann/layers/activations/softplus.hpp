--- conflicted
+++ resolved
@@ -39,18 +39,10 @@
 template <data_layout T_layout>
 class softplus_layer : public entrywise_activation_layer {
 public :
-<<<<<<< HEAD
-  softplus_layer(uint index, lbann_comm *comm,
-                 const uint mini_batch_size, uint num_neurons) :
-    entrywise_activation_layer(index, comm,
-                               mini_batch_size, num_neurons) { 
-=======
   softplus_layer(int index,
                  lbann_comm *comm,
                  int mini_batch_size) :
     entrywise_activation_layer(index, comm, mini_batch_size) { 
-    set_name("softplus_layer");
->>>>>>> 4697c7f8
     initialize_distributed_matrices(); 
   }
 
