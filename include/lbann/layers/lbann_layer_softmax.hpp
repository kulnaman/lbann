////////////////////////////////////////////////////////////////////////////////
// Copyright (c) 2014-2016, Lawrence Livermore National Security, LLC.
// Produced at the Lawrence Livermore National Laboratory.
// Written by the LBANN Research Team (B. Van Essen, et al.) listed in
// the CONTRIBUTORS file. <lbann-dev@llnl.gov>
//
// LLNL-CODE-697807.
// All rights reserved.
//
// This file is part of LBANN: Livermore Big Artificial Neural Network
// Toolkit. For details, see http://software.llnl.gov/LBANN or
// https://github.com/LLNL/LBANN.
//
// Licensed under the Apache License, Version 2.0 (the "Licensee"); you
// may not use this file except in compliance with the License.  You may
// obtain a copy of the License at:
//
// http://www.apache.org/licenses/LICENSE-2.0
//
// Unless required by applicable law or agreed to in writing, software
// distributed under the License is distributed on an "AS IS" BASIS,
// WITHOUT WARRANTIES OR CONDITIONS OF ANY KIND, either express or
// implied. See the License for the specific language governing
// permissions and limitations under the license.
//
// lbann_layer_softmax .hpp .cpp - Softmax layer
////////////////////////////////////////////////////////////////////////////////

#ifndef LBANN_LAYER_SOFTMAX_HPP_INCLUDED
#define LBANN_LAYER_SOFTMAX_HPP_INCLUDED

#include "lbann/layers/lbann_layer.hpp"
#include "lbann/lbann_Elemental_extensions.h"
#include "lbann/io/lbann_file_io.hpp"
#include "lbann/utils/lbann_random.hpp"
#include "lbann/models/lbann_model.hpp"
#include <unistd.h>
#include <string>

namespace lbann {
template <data_layout DATA_DIST>
class SoftmaxLayer: public Layer {
 public:
<<<<<<< HEAD
=======
  SoftmaxLayer(data_layout data_dist,
               uint index,
               int numPrevNeurons,
               uint numNeurons,
               uint minim_batch_size,
               weight_initialization init,
               lbann_comm *comm,
               optimizer *opt);
  ~SoftmaxLayer();
  void initialize_model_parallel_distribution();
  void initialize_data_parallel_distribution();
  void setup(int numPrevNeurons);
  bool update();
  DataType checkGradient(Layer& PrevLayer, const DataType Epsilon=1e-4);
  //        void updateMB(const float LearnRate);
  DataType WBL2norm();

 protected:
  void fp_linearity();
  void bp_linearity();
  void fp_nonlinearity();
  void bp_nonlinearity();
  void fp_set_std_matrix_view();

 public:
>>>>>>> d3bbbf64
  DataType   WBL2NormSum;

 private:
  weight_initialization m_weight_initialization;
  AbsDistMat *m_workspace;
  AbsDistMat *m_workspace_v;

 public:
  SoftmaxLayer(data_layout data_dist,
               const uint index,
               const int numPrevNeurons,
               const uint numNeurons,
               const uint miniBatchSize,
               const weight_initialization init,
               lbann_comm *comm,
               optimizer *opt)
    :  Layer(data_dist, index, comm, opt, miniBatchSize),
       m_weight_initialization(init) {
    m_type = layer_type::softmax;
    Index = index;
    NumNeurons = numNeurons;
    WBL2NormSum = 0.0;

    // Setup the data distribution
    switch(data_dist) {
    case data_layout::MODEL_PARALLEL:
      initialize_model_parallel_distribution();
      break;
    case data_layout::DATA_PARALLEL:
      initialize_data_parallel_distribution();
      break;
    default:
      throw lbann_exception(std::string{} + __FILE__ + " " +
                            std::to_string(__LINE__) +
                            "Invalid data layout selected");
    }
  }

  ~SoftmaxLayer() {
    delete m_workspace;
    delete m_workspace_v;
  }

  /// Matrices should be in MC,MR distributions
  void initialize_model_parallel_distribution() {
    m_workspace = new StarMRMat(comm->get_model_grid());
    m_workspace_v = new StarMRMat(comm->get_model_grid());
  }

  /// Weight matrices should be in Star,Star and data matrices Star,VC distributions
  void initialize_data_parallel_distribution() {
    m_workspace = new StarVCMat(comm->get_model_grid());
    m_workspace_v = new StarVCMat(comm->get_model_grid());
  }

  void setup(int numPrevNeurons) {
    Layer::setup(numPrevNeurons);

    // Zero the weight-bias matrix
    Zeros(*m_weights, NumNeurons, numPrevNeurons);

    /// Initialize the activations part of the weight matrix -- leave the bias term weights zero
    initialize_matrix(*m_weights, m_weight_initialization, numPrevNeurons, NumNeurons);

    // Initialize other matrices
    Zeros(*m_weights_gradient, NumNeurons, numPrevNeurons);
    Zeros(*m_prev_error_signal, NumNeurons, m_mini_batch_size);
    Zeros(*m_error_signal, numPrevNeurons, m_mini_batch_size); // m_error_signal holds the product of m_weights^T * m_prev_error_signal
    Zeros(*m_weighted_sum, NumNeurons, m_mini_batch_size);
    Zeros(*m_activations, NumNeurons, m_mini_batch_size);
    Zeros(*m_prev_activations, numPrevNeurons, m_mini_batch_size);
    Zeros(*m_workspace, 1, m_mini_batch_size);

    // Initialize optimizer
    if(m_optimizer != NULL) {
      m_optimizer->setup(m_weights);
    }

  }

  void fp_set_std_matrix_view() {
    int64_t cur_mini_batch_size = neural_network_model->get_current_mini_batch_size();
    Layer::fp_set_std_matrix_view();
    View(*m_workspace_v, *m_workspace, ALL, IR(0, cur_mini_batch_size));
  }

  void fp_linearity() {

    // Apply weight matrix
    switch(m_data_layout) {
    case data_layout::MODEL_PARALLEL:
      Gemm(NORMAL, NORMAL, DataType(1),
           *m_weights,
           *m_prev_activations_v,
           DataType(0),
           *m_weighted_sum_v);
      break;
    case data_layout::DATA_PARALLEL:
      Gemm(NORMAL, NORMAL, DataType(1),
           m_weights->LockedMatrix(),
           m_prev_activations_v->LockedMatrix(),
           DataType(0),
           m_weighted_sum_v->Matrix());
      break;
    }

    // Copy result to output matrix
    Copy(*m_weighted_sum_v, *m_activations_v);

  }

  void fp_nonlinearity() {

    // Get local matrices and parameters
    Mat& workspace_local = m_workspace_v->Matrix();
    Mat& activations_local = m_activations_v->Matrix();
    const Int local_height = activations_local.Height();
    const Int local_width = activations_local.Width();

    // Find maximum entry in each column
#pragma omp parallel for
    for(Int c=0; c<local_width; ++c) {
    DataType max_entry = -INFINITY;
    for(Int r=0; r<local_height; ++r) {
    max_entry = Max(max_entry, activations_local.Get(r,c));
  }
    workspace_local.Set(Int(0), c, max_entry);
  }
    AllReduce(*m_workspace_v, m_workspace_v->RedundantComm(), mpi::MAX);

    // Subtract column max and exponentiate activations
    // Note: Subtracting the column max prevents activations from blowing
    //   up. Large negative values underflow to 0.
    IndexDependentMap(activations_local,
      (std::function<DataType(Int,Int,const DataType&)>)
      ([this,&workspace_local](Int r, Int c, const DataType& z)->DataType {
    return Exp(z - workspace_local.Get(Int(0), c));
  }));

    // Compute column sums
#pragma omp parallel for
    for(Int c=0; c<local_width; ++c) {
      DataType sum = 0;
      for(Int r=0; r<local_height; ++r) {
        sum += activations_local.Get(r,c);
      }
      workspace_local.Set(Int(0), c, sum);
    }
    AllReduce(*m_workspace_v, m_workspace_v->RedundantComm(), mpi::SUM);

    // Divide activations by column sums
    // This truncates small values to 0 to avoid them becoming denormalized later
    // in the forward/backward stages. Denormalized values can significantly
    // impact floating point performance.
    IndexDependentMap(activations_local,
                      (std::function<DataType(Int,Int,const DataType&)>)
                      ([this,&workspace_local](Int r, Int c, const DataType& z)->DataType {
                        const DataType v = z / workspace_local.Get(Int(0), c);
                        return Abs(v) < 1e-8 ? DataType(1e-8) : v;
                      }));

  }

  void bp_linearity() {

    switch(m_data_layout) {
    case data_layout::MODEL_PARALLEL:
      // Compute the partial delta update for the next lower layer
      Gemm(TRANSPOSE, NORMAL, DataType(1),
           *m_weights,
           *m_prev_error_signal_v,
           DataType(0),
           *m_error_signal_v);
      // Compute update for activation weights
      Gemm(NORMAL, TRANSPOSE, DataType(1)/get_effective_minibatch_size(),
           *m_prev_error_signal_v,
           *m_prev_activations_v,
           DataType(0),
           *m_weights_gradient);
      break;
    case data_layout::DATA_PARALLEL:
      // Compute the partial delta update for the next lower layer
      Gemm(TRANSPOSE, NORMAL, DataType(1),
           m_weights->LockedMatrix(),
           m_prev_error_signal_v->LockedMatrix(),
           DataType(0),
           m_error_signal_v->Matrix());
      // Compute update for activation weights
      Gemm(NORMAL, TRANSPOSE, DataType(1)/get_effective_minibatch_size(),
           m_prev_error_signal_v->LockedMatrix(),
           m_prev_activations_v->LockedMatrix(),
           DataType(0),
           m_weights_gradient->Matrix());
      // Add gradients from all processes
      AllReduce(*m_weights_gradient,
                m_weights_gradient->RedundantComm());
      break;
    }

  }

  void bp_nonlinearity() {

    // Stop early if objective function is categorical cross entropy
    // Note: error signal is already computed in objective function object
    if(neural_network_model->obj_fn->type == objective_functions::obj_fn_type::categorical_cross_entropy
       && (m_next_layer_type == layer_type::target_distributed_minibatch
           || m_next_layer_type == layer_type::target_distributed_minibatch_parallel_io
           || m_next_layer_type == layer_type::target_partitioned_minibatch_parallel_io
           // || m_next_layer_type == layer_type::target_unsupervised
           )) {
      return;
    }

    // Get local matrices and parameters
    const Mat& activations_local = m_activations_v->LockedMatrix();
    Mat& workspace_local = m_workspace_v->Matrix();
    Mat& prev_error_signal_local = m_prev_error_signal_v->Matrix();
    const Int local_height = activations_local.Height();
    const Int local_width = activations_local.Width();

    // Compute dot products
    // Note: prev_error_signal^T activations
    for(Int c=0; c<local_width; ++c) {
      workspace_local.Set(Int(0), c,
                          Dot(prev_error_signal_local(ALL,IR(c)),
                              activations_local(ALL,IR(c))));
    }
    AllReduce(*m_workspace_v, m_workspace_v->RedundantComm(), mpi::SUM);

    // Update error signal
    // Note: prev_error_signal := activations * (prev_error_signal - prev_error_signal^T activations)
    IndexDependentMap(prev_error_signal_local,
                      (std::function<DataType(Int,Int,const DataType&)>)
                      ([this,&activations_local,&workspace_local]
                       (Int r, Int c, const DataType& z)->DataType {
                        const DataType activations_entry = activations_local.Get(r,c);
                        const DataType dot_product_entry = workspace_local.Get(Int(0),c);
                        return activations_entry * (z - dot_product_entry);
                      }));

  }

  DataType WBL2norm() {
    DataType nrm2 = Nrm2(*m_weights);
    return nrm2 * nrm2;
  }

  inline DataType _sq(DataType x) {
    return (x * x);
  }
  inline DataType _sqrt(DataType x) {
    return (1 / sqrt(x + 1e-8));
  }

  bool update() {
    double start = get_time();
    Layer::update();
    if(m_execution_mode == execution_mode::training) {
      m_optimizer->update(m_weights_gradient);
    }
    update_time += get_time() - start;
    return true;
  }

  DataType checkGradient(Layer& PrevLayer, const DataType Epsilon) {
    return 0.0;
  }

  bool saveToCheckpoint(int fd, const char *filename, uint64_t *bytes) {
    return Layer::saveToCheckpoint(fd, filename, bytes);
  }

  bool loadFromCheckpoint(int fd, const char *filename, uint64_t *bytes) {
    return Layer::loadFromCheckpoint(fd, filename, bytes);
  }

  bool saveToCheckpointShared(lbann::persist& p) {
    return Layer::saveToCheckpointShared(p);
  }

  bool loadFromCheckpointShared(lbann::persist& p) {
    return Layer::loadFromCheckpointShared(p);
  }
};
}


#endif // LBANN_LAYER_SOFTMAX_HPP_INCLUDED<|MERGE_RESOLUTION|>--- conflicted
+++ resolved
@@ -41,34 +41,6 @@
 template <data_layout DATA_DIST>
 class SoftmaxLayer: public Layer {
  public:
-<<<<<<< HEAD
-=======
-  SoftmaxLayer(data_layout data_dist,
-               uint index,
-               int numPrevNeurons,
-               uint numNeurons,
-               uint minim_batch_size,
-               weight_initialization init,
-               lbann_comm *comm,
-               optimizer *opt);
-  ~SoftmaxLayer();
-  void initialize_model_parallel_distribution();
-  void initialize_data_parallel_distribution();
-  void setup(int numPrevNeurons);
-  bool update();
-  DataType checkGradient(Layer& PrevLayer, const DataType Epsilon=1e-4);
-  //        void updateMB(const float LearnRate);
-  DataType WBL2norm();
-
- protected:
-  void fp_linearity();
-  void bp_linearity();
-  void fp_nonlinearity();
-  void bp_nonlinearity();
-  void fp_set_std_matrix_view();
-
- public:
->>>>>>> d3bbbf64
   DataType   WBL2NormSum;
 
  private:
@@ -81,11 +53,11 @@
                const uint index,
                const int numPrevNeurons,
                const uint numNeurons,
-               const uint miniBatchSize,
+               const uint minim_batch_size,
                const weight_initialization init,
                lbann_comm *comm,
                optimizer *opt)
-    :  Layer(data_dist, index, comm, opt, miniBatchSize),
+    :  Layer(data_dist, index, comm, opt, minim_batch_size),
        m_weight_initialization(init) {
     m_type = layer_type::softmax;
     Index = index;
