--- conflicted
+++ resolved
@@ -484,42 +484,7 @@
 #ifdef LBANN_DEBUG
     this->m_cudnn->check_error();
 #endif
-<<<<<<< HEAD
-#endif // __LIB_CUDA    
-  }
-  
-
-  DataType computeCost(DistMat& deltas) {
-    DataType avg_error = 0.0, total_error = 0.0;
-    // Compute the L2 norm on the deltas (activation - y)
-    ColSumMat norms;
-    ColumnTwoNorms(deltas, norms);
-    int c = 0;
-    // Sum the local, total error
-    for(int r = 0; r < norms.LocalHeight(); r++) {
-      total_error += norms.GetLocal(r,c);
-    }
-    m_comm->allreduce(total_error, norms.DistComm());
-    avg_error = total_error / norms.Height();
-    return avg_error;
-  }
-
-  bool update_compute() override {
-    if(this->m_execution_mode == execution_mode::training) {
-#if !(defined(__LIB_CUDA) && defined(LBANN_FULLY_CONNECTED_CUDA))      
-      this->m_optimizer->update(this->m_weights_gradient);
-#else
-      if (this->m_using_gpus) {
-        this->m_optimizer->update_gpu(m_weights_gradient_d);
-      } else {
-        this->m_optimizer->update(this->m_weights_gradient);        
-      }
-#endif
-    }
-    return true;
-=======
 #endif // __LIB_CUDNN
->>>>>>> ab01a89b
   }
 
 };
@@ -614,16 +579,6 @@
            this->m_error_signal_v->Matrix());
 
   // Compute update for activation weights
-<<<<<<< HEAD
-  El::Gemm(El::NORMAL, El::TRANSPOSE, DataType(1)/
-           this->m_neural_network_model->get_effective_mini_batch_size(),
-           this->m_prev_error_signal->LockedMatrix(),
-           this->m_prev_activations->LockedMatrix(),
-           DataType(0),
-           this->m_activation_weights_gradient_v->Matrix());
-  m_comm->allreduce(*this->m_activation_weights_gradient_v,
-                    this->m_activation_weights_gradient_v->RedundantComm());
-=======
   optimizer* matrix_optimizer = this->m_weights[0]->get_optimizer();
   if (matrix_optimizer != nullptr) {
     El::Gemm(El::NORMAL, El::TRANSPOSE, DataType(1)/
@@ -634,7 +589,6 @@
              m_matrix_weights_gradient->Matrix());
     matrix_optimizer->allreduce_and_add_to_gradient(*m_matrix_weights_gradient);
   }
->>>>>>> ab01a89b
 }
 
 #ifdef __LIB_CUDNN
@@ -662,30 +616,6 @@
                               this->m_error_signal_v->Height()));
   }
 
-<<<<<<< HEAD
-#if 1
-  this->m_cudnn->allreduce(m_activation_weights_gradient_d,
-                           m_activation_weights_gradient_v->Height(),
-                           m_activation_weights_gradient_v->Width());
-
-  // Skip the reduction if there is only one process for this model
-  if (this->m_comm->get_procs_per_model() > 1) {
-
-    std::vector<DataType*> t;
-    t.push_back(m_activation_weights_gradient_d[0]);
-    // Since we assume MPI allreduce only runs with CPU memory, the
-    // data must be first copied to host, and then be copied back to GPU
-    // after MPI.
-    // TODO: Use CUDA-aware MPI to remove manual host-GPU transfers
-    this->m_cudnn->gather_from_gpus(m_activation_weights_gradient_v->Matrix(),
-                                    t, m_activation_weights_gradient_v->Width());
-    this->m_cudnn->synchronize();
-    m_comm->allreduce(*this->m_activation_weights_gradient_v,
-                      this->m_activation_weights_gradient_v->RedundantComm());
-    this->m_cudnn->broadcast_to_gpus(
-        m_activation_weights_gradient_d,
-        m_activation_weights_gradient_v->LockedMatrix());
-=======
   // Compute objective function gradient w.r.t. matrix weights
   optimizer* matrix_optimizer = m_weights[0]->get_optimizer();
   if (matrix_optimizer != nullptr) {
@@ -708,7 +638,6 @@
                                 this->m_matrix_weights_gradient->Height()));
     }
     matrix_optimizer->allreduce_and_add_to_gradient_gpu(m_matrix_weights_gradient_d);
->>>>>>> ab01a89b
   }
   
 }
