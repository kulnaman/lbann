////////////////////////////////////////////////////////////////////////////////
// Copyright (c) 2014-2016, Lawrence Livermore National Security, LLC.
// Produced at the Lawrence Livermore National Laboratory.
// Written by the LBANN Research Team (B. Van Essen, et al.) listed in
// the CONTRIBUTORS file. <lbann-dev@llnl.gov>
//
// LLNL-CODE-697807.
// All rights reserved.
//
// This file is part of LBANN: Livermore Big Artificial Neural Network
// Toolkit. For details, see http://software.llnl.gov/LBANN or
// https://github.com/LLNL/LBANN.
//
// Licensed under the Apache License, Version 2.0 (the "Licensee"); you
// may not use this file except in compliance with the License.  You may
// obtain a copy of the License at:
//
// http://www.apache.org/licenses/LICENSE-2.0
//
// Unless required by applicable law or agreed to in writing, software
// distributed under the License is distributed on an "AS IS" BASIS,
// WITHOUT WARRANTIES OR CONDITIONS OF ANY KIND, either express or
// implied. See the License for the specific language governing
// permissions and limitations under the license.
//
// lbann_dropout .cpp .hpp - Dropout implementation
////////////////////////////////////////////////////////////////////////////////

#ifndef LBANN_LAYER_REGULARIZER_DROPOUT_HPP_INCLUDED
#define LBANN_LAYER_REGULARIZER_DROPOUT_HPP_INCLUDED

#include "lbann/layers/regularizers/regularizer.hpp"

namespace lbann {

/**
 * Dropout: probabilistically drop units from a layer.
 * See this paper for full details:
 * Srivastava, Nitish, et al. "Dropout: a simple way to prevent neural networks
 * from overfitting." Journal of Machine Learning Research 15.1 (2014).
 * This implementation uses the approach noted in section 10 of that paper of
 * multiplying weights by 1/(keep probability) at training time and not
 * modifying them at test time.
 * The implementation recommends a keep probability of 0.5 for fully-connected
 * layers and 0.8 for input layers as good starting points.
 */
template <data_layout T_layout>
class dropout : public regularizer_layer {
 public:
  /** Keep units with probabiliy keep_prob. */
  dropout(int index,
          lbann_comm *comm,
          int mini_batch_size,
          float keep_prob=0.5f) :
    regularizer_layer(index, comm, mini_batch_size),
    m_keep_prob(keep_prob) {
    set_name("dropout");
    // Setup the data distribution
    initialize_distributed_matrices();
    this->m_type = layer_type::dropout;
  }
  ~dropout() {
    delete m_cur_mask;
  }

  virtual inline void initialize_distributed_matrices();
  virtual inline data_layout get_data_layout() { return T_layout; }

<<<<<<< HEAD
=======
  virtual void setup(Layer *prev_layer, Layer *next_layer) {
    Layer::setup(prev_layer, next_layer);

    // Initialize neuron tensor dimensions
    this->m_num_neurons = this->m_num_prev_neurons;
    this->m_num_neuron_dims = this->m_num_prev_neuron_dims;
    this->m_neuron_dims = this->m_prev_neuron_dims;

    // Initialize matrices
    Zeros(*this->m_activations, this->m_num_neurons, this->m_mini_batch_size);
    Zeros(*this->m_error_signal, this->m_num_prev_neurons, this->m_mini_batch_size);

  }
>>>>>>> b060aff0
 protected:
  /** Drop out units in forward propagation. */
  void fp_compute() {
    if (this->get_execution_mode() != execution_mode::training ||
        m_keep_prob < 0.0f) {
      // Copy previous activations over.
      El::Copy(*(this->m_prev_activations), *(this->m_activations));
      return;
    }
    ElMat *input_acts = this->m_prev_activations;
    const El::Int local_height = input_acts->LocalHeight();
    const El::Int local_width = input_acts->LocalWidth();

#ifdef LBANN_PROCDET_DROPOUT
    const El::Int global_height = input_acts->Height();
    bernoulli_fill_procdet(*m_cur_mask, input_acts->Height(),
                           input_acts->Width(), m_keep_prob);
    *m_cur_mask *= DataType(1.0) / m_keep_prob;
    if (input_acts->GlobalRow(local_height - 1) == global_height - 1) {
      for (El::Int col = 0; col < local_width; ++col) {
        m_cur_mask->SetLocal(local_height - 1, col, DataType(1.0));
      }
    }
    El::Hadamard(*input_acts, *m_cur_mask, *(this->m_activations));
#else
    Mat& local_input_acts = input_acts->Matrix();
    Mat& local_output_acts = this->m_activations->Matrix();

    // Construct dropout mask
    // Note: Construct Bernoulli matrix and scale by 1/m_keep_prob.
    m_cur_mask->Resize(local_height, local_width);
    El::EntrywiseMap(*m_cur_mask,
                     (std::function<DataType(const DataType&)>)
                     ([this](const DataType& z)->DataType {
                       auto& gen = get_fast_generator();
                       std::bernoulli_distribution dist(m_keep_prob);
                       return dist(gen) ? DataType(1) / m_keep_prob : DataType(0);
                     }));
    // Apply dropout mask to local activations
    El::Hadamard(local_input_acts, *m_cur_mask, local_output_acts);
#endif  // LBANN_PROCDET_DROPOUT
  }

  /** Adjust gradients for dropout in backprop. */
  void bp_compute() {
    // Terminate early when not training.
    if (this->get_execution_mode() != execution_mode::training) {
      return;
    }
    if (m_keep_prob < 0.0f) {
      // Copy error signal through.
      El::Copy(*(this->m_prev_error_signal), *(this->m_error_signal));
      return;
    }

#ifdef LBANN_PROCDET_DROPOUT
    El::Hadamard(*(this->m_prev_error_signal), *m_cur_mask, *(this->m_error_signal));
#else
    // Re-weight the incoming loss using dropout mask
    Mat& local_prev_error_signal = this->m_prev_error_signal->Matrix();
    Mat& local_error_signal = this->m_error_signal->Matrix();
    El::Hadamard(local_prev_error_signal, *m_cur_mask, local_error_signal);
#endif  // LBANN_PROCDET_DROPOUT
  }

  /** Probability of keeping each unit. */
  float m_keep_prob;
#ifdef LBANN_PROCDET_DROPOUT
  /** Current dropout mask (a scaled Bernoulli random matrix). */
  ElMat *m_cur_mask;
#else
  /** Current dropout mask (a scaled Bernoulli random matrix). */
  Mat *m_cur_mask;
#endif
};

template<> inline void dropout<data_layout::MODEL_PARALLEL>::initialize_distributed_matrices() {
  regularizer_layer::initialize_distributed_matrices<data_layout::MODEL_PARALLEL>();
#ifdef LBANN_PROCDET_DROPOUT
  m_cur_mask = new DistMat(m_comm->get_model_grid());
#else
  m_cur_mask = new Mat;
#endif
}

template<> inline void dropout<data_layout::DATA_PARALLEL>::initialize_distributed_matrices() {
  regularizer_layer::initialize_distributed_matrices<data_layout::DATA_PARALLEL>();
#ifdef LBANN_PROCDET_DROPOUT
  m_cur_mask = new StarVCMat(m_comm->get_model_grid());
#else
  m_cur_mask = new Mat;
#endif
}

}  // namespace lbann

#endif  // LBANN_LAYER_REGULARIZER_DROPOUT_HPP_INCLUDED<|MERGE_RESOLUTION|>--- conflicted
+++ resolved
@@ -66,8 +66,6 @@
   virtual inline void initialize_distributed_matrices();
   virtual inline data_layout get_data_layout() { return T_layout; }
 
-<<<<<<< HEAD
-=======
   virtual void setup(Layer *prev_layer, Layer *next_layer) {
     Layer::setup(prev_layer, next_layer);
 
@@ -76,12 +74,11 @@
     this->m_num_neuron_dims = this->m_num_prev_neuron_dims;
     this->m_neuron_dims = this->m_prev_neuron_dims;
 
-    // Initialize matrices
-    Zeros(*this->m_activations, this->m_num_neurons, this->m_mini_batch_size);
-    Zeros(*this->m_error_signal, this->m_num_prev_neurons, this->m_mini_batch_size);
+    // Initialize activations matrix
+    El::Zeros(*this->m_activations, this->m_num_neurons, this->m_mini_batch_size);
 
   }
->>>>>>> b060aff0
+
  protected:
   /** Drop out units in forward propagation. */
   void fp_compute() {
