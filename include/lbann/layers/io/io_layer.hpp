////////////////////////////////////////////////////////////////////////////////
// Copyright (c) 2014-2016, Lawrence Livermore National Security, LLC.
// Produced at the Lawrence Livermore National Laboratory.
// Written by the LBANN Research Team (B. Van Essen, et al.) listed in
// the CONTRIBUTORS file. <lbann-dev@llnl.gov>
//
// LLNL-CODE-697807.
// All rights reserved.
//
// This file is part of LBANN: Livermore Big Artificial Neural Network
// Toolkit. For details, see http://software.llnl.gov/LBANN or
// https://github.com/LLNL/LBANN.
//
// Licensed under the Apache License, Version 2.0 (the "Licensee"); you
// may not use this file except in compliance with the License.  You may
// obtain a copy of the License at:
//
// http://www.apache.org/licenses/LICENSE-2.0
//
// Unless required by applicable law or agreed to in writing, software
// distributed under the License is distributed on an "AS IS" BASIS,
// WITHOUT WARRANTIES OR CONDITIONS OF ANY KIND, either express or
// implied. See the License for the specific language governing
// permissions and limitations under the license.
////////////////////////////////////////////////////////////////////////////////

#ifndef LBANN_LAYERS_IO_LAYER_HPP_INCLUDED
#define LBANN_LAYERS_IO_LAYER_HPP_INCLUDED

#include "lbann/layers/layer.hpp"
#include "lbann/data_readers/data_reader.hpp"
#include "lbann/utils/dataset.hpp"
#include "lbann/io/persist.hpp"
#include "lbann/utils/exception.hpp"
#include <string>
#include <sys/types.h>
#include <sys/stat.h>
#include <unistd.h>

// snprintf
#include <stdio.h>

namespace lbann {
class io_layer : public Layer {
 protected:
  bool m_data_set_spans_models;

 private:
  bool m_for_regression;

 public:
  io_layer(lbann_comm *comm,
           bool data_set_spans_models = true,
           bool for_regression = false)
<<<<<<< HEAD
    : Layer(comm),
      m_training_dataset(data_readers[execution_mode::training]),
      m_testing_dataset(data_readers[execution_mode::testing]),
      m_validation_dataset(data_readers[execution_mode::validation]),
      m_data_sets_span_models(data_sets_span_models),
=======
    : Layer(0, comm),
      m_data_set_spans_models(data_set_spans_models),
>>>>>>> 9a5c7bb6
      m_for_regression(for_regression) {
  }

  template<data_layout T_layout> inline void initialize_distributed_matrices() {
    Layer::initialize_distributed_matrices<T_layout>();
  }

  /**
   * Return the dataset for the given execution mode.
   */
  virtual dataset& get_dataset(execution_mode m) = 0;

  /**
   * Return the dataset associated with the current execution mode.
   */
  virtual dataset& select_dataset() = 0;

  /**
   * Return the first dataset with a valid (non-null) datareader.
   * Returns null if none are valid.
   */
  virtual dataset* select_first_valid_dataset() = 0;

  /**
   * Return the data reader associated with the current execution mode.
   */
  virtual generic_data_reader *select_data_reader() = 0;

  /**
   * Update the number of samples processed for the current execution mode.
   */
  virtual long update_num_samples_processed(long num_samples) = 0;

  /**
   * Return the sample indices fetched in the current mini-batch.
   */
  virtual El::Matrix<El::Int>* get_sample_indices_per_mb() = 0;

  /**
   * Get the dimensions of the underlying data.
   */
  virtual const std::vector<int> get_data_dims() = 0;

  virtual std::string get_topo_description() const = 0;

  /**
   * Get the linearized size of the underlying data.
   */
  virtual long get_linearized_data_size() = 0;

  /**
   * Get the linearized size of the labels for the underlying data.
   */
  virtual long get_linearized_label_size() = 0;

  virtual long get_linearized_response_size() const = 0;

  virtual long get_num_samples_trained() = 0;
  virtual long get_num_samples_tested() = 0;
  virtual long get_total_num_training_samples() = 0;
  virtual long get_total_num_testing_samples() = 0;

  virtual bool at_new_epoch() = 0;

  virtual bool is_execution_mode_valid(execution_mode mode) = 0;

#if 0
  bool saveToCheckpointShared(persist& p) {
    // rank 0 writes the file
    if (p.get_rank() == 0) {
      p.write_uint64(persist_type::train, "reader_train_processed",
                     (uint64_t) m_training_dataset.m_num_samples_processed);
      p.write_uint64(persist_type::train, "reader_train_total",
                     (uint64_t) m_training_dataset.m_total_samples);

      p.write_uint64(persist_type::train, "reader_test_processed",
                     (uint64_t) m_testing_dataset.m_num_samples_processed);
      p.write_uint64(persist_type::train, "reader_test_total",
                     (uint64_t) m_testing_dataset.m_total_samples);

      p.write_uint64(persist_type::train, "reader_validate_processed",
                     (uint64_t) m_validation_dataset.m_num_samples_processed);
      p.write_uint64(persist_type::train, "reader_validate_total",
                     (uint64_t) m_validation_dataset.m_total_samples);
    }

    return true;
  }

  struct dataset_header {
    uint64_t train_proc;
    uint64_t train_total;
    uint64_t test_proc;
    uint64_t test_total;
    uint64_t validate_proc;
    uint64_t validate_total;
  };

  bool loadFromCheckpointShared(persist& p) {
    // rank 0 reads the file
    dataset_header header;
    if (p.get_rank() == 0) {
      p.read_uint64(persist_type::train, "reader_train_processed",    &header.train_proc);
      p.read_uint64(persist_type::train, "reader_train_total",        &header.train_total);
      p.read_uint64(persist_type::train, "reader_test_processed",     &header.test_proc);
      p.read_uint64(persist_type::train, "reader_test_total",         &header.test_total);
      p.read_uint64(persist_type::train, "reader_validate_processed", &header.validate_proc);
      p.read_uint64(persist_type::train, "reader_validate_total",     &header.validate_total);
    }

    // TODO: assumes homogeneous hardware
    // broadcast data from rank 0
    MPI_Bcast(&header, sizeof(header), MPI_BYTE, 0, MPI_COMM_WORLD);

    // set our fields
    m_training_dataset.m_num_samples_processed   = (long) header.train_proc;
    m_training_dataset.m_total_samples           = (long) header.train_total;
    m_testing_dataset.m_num_samples_processed    = (long) header.test_proc;
    m_testing_dataset.m_total_samples            = (long) header.test_total;
    m_validation_dataset.m_num_samples_processed = (long) header.validate_proc;
    m_validation_dataset.m_total_samples         = (long) header.validate_total;

    return true;
  }
#endif
  bool is_for_regression() const {
    return m_for_regression;
  }
};

}  // namespace lbann

#endif  // LBANN_LAYERS_IO_LAYER_HPP_INCLUDED<|MERGE_RESOLUTION|>--- conflicted
+++ resolved
@@ -52,16 +52,8 @@
   io_layer(lbann_comm *comm,
            bool data_set_spans_models = true,
            bool for_regression = false)
-<<<<<<< HEAD
     : Layer(comm),
-      m_training_dataset(data_readers[execution_mode::training]),
-      m_testing_dataset(data_readers[execution_mode::testing]),
-      m_validation_dataset(data_readers[execution_mode::validation]),
-      m_data_sets_span_models(data_sets_span_models),
-=======
-    : Layer(0, comm),
       m_data_set_spans_models(data_set_spans_models),
->>>>>>> 9a5c7bb6
       m_for_regression(for_regression) {
   }
 
