--- conflicted
+++ resolved
@@ -32,23 +32,12 @@
 #include "lbann_data_reader.hpp"
 #include "lbann_image_preprocessor.hpp"
 
-<<<<<<< HEAD
-namespace lbann
-{
-class imagenet_reader : public generic_data_reader
-{
-public:
-  imagenet_reader(int batchSize, bool shuffle = true);
-  imagenet_reader(const imagenet_reader& source);
-  ~imagenet_reader();
-=======
 namespace lbann {
 class imagenet_reader : public generic_data_reader {
  public:
   imagenet_reader(int batchSize, bool shuffle = true);
   imagenet_reader(const imagenet_reader& source);
   ~imagenet_reader(void);
->>>>>>> 59bc798b
 
   virtual int fetch_data(Mat& X);
   virtual int fetch_label(Mat& Y);
